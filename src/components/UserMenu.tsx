/* eslint-disable no-console,@typescript-eslint/no-explicit-any, @typescript-eslint/no-non-null-assertion */

'use client';

import {
  BarChart3,
  Bell,
  Calendar,
  Check,
  ChevronDown,
  ExternalLink,
  Heart,
  KeyRound,
  LogOut,
  PlayCircle,
  Settings,
  Shield,
  Tv,
  User,
  X,
} from 'lucide-react';
import { useRouter } from 'next/navigation';
import { useEffect, useState } from 'react';
import { createPortal } from 'react-dom';

import { getAuthInfoFromBrowserCookie } from '@/lib/auth';
import {
  type PlayRecord,
  forceRefreshPlayRecordsCache,
  getAllPlayRecords,
} from '@/lib/db.client';
import type { Favorite } from '@/lib/types';
import { CURRENT_VERSION } from '@/lib/version';
import { checkForUpdates, UpdateStatus } from '@/lib/version_check';
import {
  type WatchingUpdate,
  checkWatchingUpdates,
  getCachedWatchingUpdates,
  getDetailedWatchingUpdates,
  subscribeToWatchingUpdatesEvent,
} from '@/lib/watching-updates';

import { VersionPanel } from './VersionPanel';
import VideoCard from './VideoCard';

interface AuthInfo {
  username?: string;
  role?: 'owner' | 'admin' | 'user';
}

export const UserMenu: React.FC = () => {
  const router = useRouter();
  const [isOpen, setIsOpen] = useState(false);
  const [isSettingsOpen, setIsSettingsOpen] = useState(false);
  const [isChangePasswordOpen, setIsChangePasswordOpen] = useState(false);
  const [isVersionPanelOpen, setIsVersionPanelOpen] = useState(false);
  const [isWatchingUpdatesOpen, setIsWatchingUpdatesOpen] = useState(false);
  const [isContinueWatchingOpen, setIsContinueWatchingOpen] = useState(false);
  const [isFavoritesOpen, setIsFavoritesOpen] = useState(false);
  const [authInfo, setAuthInfo] = useState<AuthInfo | null>(null);
  const [storageType, setStorageType] = useState<string>(() => {
    // 🔧 优化：直接从 RUNTIME_CONFIG 读取初始值，避免默认值导致的多次渲染
    if (typeof window !== 'undefined') {
      return (window as any).RUNTIME_CONFIG?.STORAGE_TYPE || 'localstorage';
    }
    return 'localstorage';
  });
  const [mounted, setMounted] = useState(false);
  const [watchingUpdates, setWatchingUpdates] = useState<WatchingUpdate | null>(null);
  const [playRecords, setPlayRecords] = useState<(PlayRecord & { key: string })[]>([]);
  const [favorites, setFavorites] = useState<(Favorite & { key: string })[]>([]);
  const [hasUnreadUpdates, setHasUnreadUpdates] = useState(false);
  const saveobj = {curtime:0};

  // Body 滚动锁定 - 使用 overflow 方式避免布局问题
  useEffect(() => {
    if (isSettingsOpen || isChangePasswordOpen || isWatchingUpdatesOpen || isContinueWatchingOpen || isFavoritesOpen) {
      const body = document.body;
      const html = document.documentElement;

      // 保存原始样式
      const originalBodyOverflow = body.style.overflow;
      const originalHtmlOverflow = html.style.overflow;

      // 只设置 overflow 来阻止滚动
      body.style.overflow = 'hidden';
      html.style.overflow = 'hidden';

      return () => {

        // 恢复所有原始样式
        body.style.overflow = originalBodyOverflow;
        html.style.overflow = originalHtmlOverflow;
      };
    }
  }, [isSettingsOpen, isChangePasswordOpen, isWatchingUpdatesOpen, isContinueWatchingOpen, isFavoritesOpen]);

  // 设置相关状态
  const [defaultAggregateSearch, setDefaultAggregateSearch] = useState(true);
  const [doubanProxyUrl, setDoubanProxyUrl] = useState('');
  const [enableOptimization, setEnableOptimization] = useState(false);
  const [fluidSearch, setFluidSearch] = useState(true);
  const [liveDirectConnect, setLiveDirectConnect] = useState(false);
  const [doubanDataSource, setDoubanDataSource] = useState('direct');
  const [doubanImageProxyType, setDoubanImageProxyType] = useState('direct');
  const [doubanImageProxyUrl, setDoubanImageProxyUrl] = useState('');
  const [continueWatchingMinProgress, setContinueWatchingMinProgress] = useState(5);
  const [continueWatchingMaxProgress, setContinueWatchingMaxProgress] = useState(100);
  const [enableContinueWatchingFilter, setEnableContinueWatchingFilter] = useState(false);
  const [isDoubanDropdownOpen, setIsDoubanDropdownOpen] = useState(false);
  const [isDoubanImageProxyDropdownOpen, setIsDoubanImageProxyDropdownOpen] =
    useState(false);

  // 豆瓣数据源选项
  const doubanDataSourceOptions = [
    { value: 'direct', label: '直连（服务器直接请求豆瓣）' },
    { value: 'cors-proxy-zwei', label: 'Cors Proxy By Zwei' },
    {
      value: 'cmliussss-cdn-tencent',
      label: '豆瓣 CDN By CMLiussss（腾讯云）',
    },
    { value: 'cmliussss-cdn-ali', label: '豆瓣 CDN By CMLiussss（阿里云）' },
    { value: 'custom', label: '自定义代理' },
  ];

  // 豆瓣图片代理选项
  const doubanImageProxyTypeOptions = [
    { value: 'direct', label: '直连（浏览器直接请求豆瓣）' },
    { value: 'server', label: '服务器代理（由服务器代理请求豆瓣）' },
    { value: 'img3', label: '豆瓣官方精品 CDN（阿里云）' },
    {
      value: 'cmliussss-cdn-tencent',
      label: '豆瓣 CDN By CMLiussss（腾讯云）',
    },
    { value: 'cmliussss-cdn-ali', label: '豆瓣 CDN By CMLiussss（阿里云）' },
    { value: 'custom', label: '自定义代理' },
  ];

  // 修改密码相关状态
  const [newPassword, setNewPassword] = useState('');
  const [confirmPassword, setConfirmPassword] = useState('');
  const [passwordLoading, setPasswordLoading] = useState(false);
  const [passwordError, setPasswordError] = useState('');

  // 版本检查相关状态
  const [updateStatus, setUpdateStatus] = useState<UpdateStatus | null>(null);
  const [isChecking, setIsChecking] = useState(true);

  // 确保组件已挂载
  useEffect(() => {
    setMounted(true);
  }, []);

  // 获取认证信息
  useEffect(() => {
    if (typeof window !== 'undefined') {
      const auth = getAuthInfoFromBrowserCookie();
      setAuthInfo(auth);
    }
  }, []);

  // 从 localStorage 读取设置
  useEffect(() => {
    if (typeof window !== 'undefined') {
      const savedAggregateSearch = localStorage.getItem(
        'defaultAggregateSearch'
      );
      if (savedAggregateSearch !== null) {
        setDefaultAggregateSearch(JSON.parse(savedAggregateSearch));
      }

      const savedDoubanDataSource = localStorage.getItem('doubanDataSource');
      const defaultDoubanProxyType =
        (window as any).RUNTIME_CONFIG?.DOUBAN_PROXY_TYPE || 'direct';
      if (savedDoubanDataSource !== null) {
        setDoubanDataSource(savedDoubanDataSource);
      } else if (defaultDoubanProxyType) {
        setDoubanDataSource(defaultDoubanProxyType);
      }

      const savedDoubanProxyUrl = localStorage.getItem('doubanProxyUrl');
      const defaultDoubanProxy =
        (window as any).RUNTIME_CONFIG?.DOUBAN_PROXY || '';
      if (savedDoubanProxyUrl !== null) {
        setDoubanProxyUrl(savedDoubanProxyUrl);
      } else if (defaultDoubanProxy) {
        setDoubanProxyUrl(defaultDoubanProxy);
      }

      const savedDoubanImageProxyType = localStorage.getItem(
        'doubanImageProxyType'
      );
      const defaultDoubanImageProxyType =
        (window as any).RUNTIME_CONFIG?.DOUBAN_IMAGE_PROXY_TYPE || 'direct';
      if (savedDoubanImageProxyType !== null) {
        setDoubanImageProxyType(savedDoubanImageProxyType);
      } else if (defaultDoubanImageProxyType) {
        setDoubanImageProxyType(defaultDoubanImageProxyType);
      }

      const savedDoubanImageProxyUrl = localStorage.getItem(
        'doubanImageProxyUrl'
      );
      const defaultDoubanImageProxyUrl =
        (window as any).RUNTIME_CONFIG?.DOUBAN_IMAGE_PROXY || '';
      if (savedDoubanImageProxyUrl !== null) {
        setDoubanImageProxyUrl(savedDoubanImageProxyUrl);
      } else if (defaultDoubanImageProxyUrl) {
        setDoubanImageProxyUrl(defaultDoubanImageProxyUrl);
      }

      const savedEnableOptimization =
        localStorage.getItem('enableOptimization');
      if (savedEnableOptimization !== null) {
        setEnableOptimization(JSON.parse(savedEnableOptimization));
      }

      const savedFluidSearch = localStorage.getItem('fluidSearch');
      const defaultFluidSearch =
        (window as any).RUNTIME_CONFIG?.FLUID_SEARCH !== false;
      if (savedFluidSearch !== null) {
        setFluidSearch(JSON.parse(savedFluidSearch));
      } else if (defaultFluidSearch !== undefined) {
        setFluidSearch(defaultFluidSearch);
      }

      const savedLiveDirectConnect = localStorage.getItem('liveDirectConnect');
      if (savedLiveDirectConnect !== null) {
        setLiveDirectConnect(JSON.parse(savedLiveDirectConnect));
      }

      const savedContinueWatchingMinProgress = localStorage.getItem('continueWatchingMinProgress');
      if (savedContinueWatchingMinProgress !== null) {
        setContinueWatchingMinProgress(parseInt(savedContinueWatchingMinProgress));
      }

      const savedContinueWatchingMaxProgress = localStorage.getItem('continueWatchingMaxProgress');
      if (savedContinueWatchingMaxProgress !== null) {
        setContinueWatchingMaxProgress(parseInt(savedContinueWatchingMaxProgress));
      }

      const savedEnableContinueWatchingFilter = localStorage.getItem('enableContinueWatchingFilter');
      if (savedEnableContinueWatchingFilter !== null) {
        setEnableContinueWatchingFilter(JSON.parse(savedEnableContinueWatchingFilter));
      }
    }
  }, []);

  // 版本检查
  useEffect(() => {
    const checkUpdate = async () => {
      try {
        const status = await checkForUpdates();
        setUpdateStatus(status);
      } catch (error) {
        console.warn('版本检查失败:', error);
      } finally {
        setIsChecking(false);
      }
    };

    checkUpdate();
  }, []);

  // 获取观看更新信息
  useEffect(() => {
    console.log('UserMenu watching-updates 检查条件:', {
      'window': typeof window !== 'undefined',
      'authInfo.username': authInfo?.username,
      'storageType': storageType,
      'storageType !== localstorage': storageType !== 'localstorage'
    });

    if (typeof window !== 'undefined' && authInfo?.username && storageType !== 'localstorage') {
      console.log('开始加载 watching-updates 数据...');

      const updateWatchingUpdates = () => {
        const updates = getDetailedWatchingUpdates();
        console.log('getDetailedWatchingUpdates 返回:', updates);
        setWatchingUpdates(updates);

        // 检测是否有新更新（只检查新剧集更新，不包括继续观看）
        if (updates && (updates.updatedCount || 0) > 0) {
          const lastViewed = parseInt(localStorage.getItem('watchingUpdatesLastViewed') || '0');
          const currentTime = Date.now();

          // 如果从未查看过，或者距离上次查看超过1分钟，认为有新更新
          const hasNewUpdates = lastViewed === 0 || (currentTime - lastViewed > 60000);
          setHasUnreadUpdates(hasNewUpdates);
        } else {
          setHasUnreadUpdates(false);
        }
      };

      // 页面初始化时强制检查一次更新（绕过缓存限制）
      const forceInitialCheck = async () => {
        console.log('页面初始化，强制检查更新...');
        try {
<<<<<<< HEAD
          // 暂时清除缓存时间，强制检查一次
          const lastCheckTime = localStorage.getItem('moontv_last_update_check');
          if (lastCheckTime) {
            if(parseInt(lastCheckTime)-saveobj.curtime<10000&&saveobj.curtime-parseInt(lastCheckTime)<10000){
              return;
            }
            saveobj.curtime=parseInt(lastCheckTime);
          }

          // 执行检查
          await checkWatchingUpdates();

          localStorage.removeItem('moontv_last_update_check');
          // 恢复缓存时间（如果之前有的话）
          if (lastCheckTime) {
            localStorage.setItem('moontv_last_update_check', lastCheckTime);
          }
=======
          // 🔧 修复：直接使用 forceRefresh=true，不再手动操作 localStorage
          // 因为 kvrocks 模式使用内存缓存，删除 localStorage 无效
          await checkWatchingUpdates(true);
>>>>>>> 2fbf24d6

          // 更新UI
          updateWatchingUpdates();
          console.log('页面初始化更新检查完成');
        } catch (error) {
          console.error('页面初始化检查更新失败:', error);
          // 失败时仍然尝试从缓存加载
          //updateWatchingUpdates();
        }
      };

      // 先尝试从缓存加载，然后强制检查
      const cachedUpdates = getCachedWatchingUpdates();
      if (cachedUpdates) {
        console.log('发现缓存数据，先加载缓存');
        updateWatchingUpdates();
      }

      // 🔧 修复：延迟1秒后在后台执行更新检查，避免阻塞页面初始加载
      setTimeout(() => {
        forceInitialCheck();
      }, 1000);

      // 订阅更新事件
      const unsubscribe = subscribeToWatchingUpdatesEvent(() => {
        console.log('收到 watching-updates 事件，更新数据...');
        updateWatchingUpdates();
      });

      return unsubscribe;
    } else {
      console.log('watching-updates 条件不满足，跳过加载');
    }
  }, [authInfo, storageType]);

  // 加载播放记录（优化版）
  useEffect(() => {
    if (typeof window !== 'undefined' && authInfo?.username && storageType !== 'localstorage') {
      const loadPlayRecords = async () => {
        try {
          const records = await getAllPlayRecords();
          const recordsArray = Object.entries(records).map(([key, record]) => ({
            ...record,
            key,
          }));

          // 筛选真正需要继续观看的记录
          const validPlayRecords = recordsArray.filter(record => {
            const progress = getProgress(record);

            // 播放时间必须超过2分钟
            if (record.play_time < 120) return false;

            // 如果禁用了进度筛选，则显示所有播放时间超过2分钟的记录
            if (!enableContinueWatchingFilter) return true;

            // 根据用户自定义的进度范围筛选
            return progress >= continueWatchingMinProgress && progress <= continueWatchingMaxProgress;
          });

          // 按最后播放时间降序排列
          const sortedRecords = validPlayRecords.sort((a, b) => b.save_time - a.save_time);
          setPlayRecords(sortedRecords.slice(0, 12)); // 只取最近的12个
        } catch (error) {
          console.error('加载播放记录失败:', error);
        }
      };

      loadPlayRecords();

      // 监听播放记录更新事件（修复删除记录后页面不立即更新的问题）
      const handlePlayRecordsUpdate = () => {
        console.log('UserMenu: 播放记录更新，重新加载继续观看列表');
        loadPlayRecords();
      };

      // 监听播放记录更新事件
      window.addEventListener('playRecordsUpdated', handlePlayRecordsUpdate);

      // 🔥 新增：监听watching-updates事件，与ContinueWatching组件保持一致
      const unsubscribeWatchingUpdates = subscribeToWatchingUpdatesEvent(() => {
        console.log('UserMenu: 收到watching-updates事件');

        // 当检测到新集数更新时，强制刷新播放记录缓存确保数据同步
        const updates = getDetailedWatchingUpdates();
        if (updates && updates.hasUpdates && updates.updatedCount > 0) {
          console.log('UserMenu: 检测到新集数更新，强制刷新播放记录缓存');
          forceRefreshPlayRecordsCache();

          // 短暂延迟后重新获取播放记录，确保缓存已刷新
          setTimeout(async () => {
            const freshRecords = await getAllPlayRecords();
            const recordsArray = Object.entries(freshRecords).map(([key, record]) => ({
              ...record,
              key,
            }));
            const validPlayRecords = recordsArray.filter(record => {
              const progress = getProgress(record);
              if (record.play_time < 120) return false;
              if (!enableContinueWatchingFilter) return true;
              return progress >= continueWatchingMinProgress && progress <= continueWatchingMaxProgress;
            });
            const sortedRecords = validPlayRecords.sort((a, b) => b.save_time - a.save_time);
            setPlayRecords(sortedRecords.slice(0, 12));
          }, 100);
        }
      });

      return () => {
        window.removeEventListener('playRecordsUpdated', handlePlayRecordsUpdate);
        unsubscribeWatchingUpdates(); // 🔥 清理watching-updates订阅
      };
    }
  }, [authInfo, storageType, enableContinueWatchingFilter, continueWatchingMinProgress, continueWatchingMaxProgress]);

  // 加载收藏数据
  useEffect(() => {
    if (typeof window !== 'undefined' && authInfo?.username && storageType !== 'localstorage') {
      const loadFavorites = async () => {
        try {
          const response = await fetch('/api/favorites');
          if (response.ok) {
            const favoritesData = await response.json() as Record<string, Favorite>;
            const favoritesArray = Object.entries(favoritesData).map(([key, favorite]) => ({
              ...(favorite as Favorite),
              key,
            }));
            // 按保存时间降序排列
            const sortedFavorites = favoritesArray.sort((a, b) => b.save_time - a.save_time);
            setFavorites(sortedFavorites);
          }
        } catch (error) {
          console.error('加载收藏失败:', error);
        }
      };

      loadFavorites();

      // 监听收藏更新事件（修复删除收藏后页面不立即更新的问题）
      const handleFavoritesUpdate = () => {
        console.log('UserMenu: 收藏更新，重新加载收藏列表');
        loadFavorites();
      };

      // 监听收藏更新事件
      window.addEventListener('favoritesUpdated', handleFavoritesUpdate);

      return () => {
        window.removeEventListener('favoritesUpdated', handleFavoritesUpdate);
      };
    }
  }, [authInfo, storageType]);

  // 点击外部区域关闭下拉框
  useEffect(() => {
    const handleClickOutside = (event: MouseEvent) => {
      if (isDoubanDropdownOpen) {
        const target = event.target as Element;
        if (!target.closest('[data-dropdown="douban-datasource"]')) {
          setIsDoubanDropdownOpen(false);
        }
      }
    };

    if (isDoubanDropdownOpen) {
      document.addEventListener('mousedown', handleClickOutside);
      return () =>
        document.removeEventListener('mousedown', handleClickOutside);
    }
  }, [isDoubanDropdownOpen]);

  useEffect(() => {
    const handleClickOutside = (event: MouseEvent) => {
      if (isDoubanImageProxyDropdownOpen) {
        const target = event.target as Element;
        if (!target.closest('[data-dropdown="douban-image-proxy"]')) {
          setIsDoubanImageProxyDropdownOpen(false);
        }
      }
    };

    if (isDoubanImageProxyDropdownOpen) {
      document.addEventListener('mousedown', handleClickOutside);
      return () =>
        document.removeEventListener('mousedown', handleClickOutside);
    }
  }, [isDoubanImageProxyDropdownOpen]);

  const handleMenuClick = async () => {
    const willOpen = !isOpen;
    setIsOpen(willOpen);

    // 如果是打开菜单，立即检查更新（不受缓存限制）
    if (willOpen && authInfo?.username && storageType !== 'localstorage') {
      console.log('打开菜单时强制检查更新...');
      try {
        // 暂时清除缓存时间，强制检查一次
        const lastCheckTime = localStorage.getItem('moontv_last_update_check');
        localStorage.removeItem('moontv_last_update_check');

        // 执行检查
        await checkWatchingUpdates();

        // 恢复缓存时间（如果之前有的话）
        if (lastCheckTime) {
          localStorage.setItem('moontv_last_update_check', lastCheckTime);
        }

        // 更新UI状态
        const updates = getDetailedWatchingUpdates();
        setWatchingUpdates(updates);

        // 重新计算未读状态
        if (updates && (updates.updatedCount || 0) > 0) {
          const lastViewed = parseInt(localStorage.getItem('watchingUpdatesLastViewed') || '0');
          const currentTime = Date.now();
          const hasNewUpdates = lastViewed === 0 || (currentTime - lastViewed > 60000);
          setHasUnreadUpdates(hasNewUpdates);
        } else {
          setHasUnreadUpdates(false);
        }

        console.log('菜单打开时的更新检查完成');
      } catch (error) {
        console.error('菜单打开时检查更新失败:', error);
      }
    }
  };

  const handleCloseMenu = () => {
    setIsOpen(false);
  };

  const handleLogout = async () => {
    try {
      await fetch('/api/logout', {
        method: 'POST',
        headers: { 'Content-Type': 'application/json' },
      });
    } catch (error) {
      console.error('注销请求失败:', error);
    }
    window.location.href = '/';
  };

  const handleAdminPanel = () => {
    router.push('/admin');
  };

  const handlePlayStats = () => {
    setIsOpen(false);
    router.push('/play-stats');
  };

  const handleTVBoxConfig = () => {
    setIsOpen(false);
    router.push('/tvbox');
  };

  const handleReleaseCalendar = () => {
    setIsOpen(false);
    router.push('/release-calendar');
  };

  const handleWatchingUpdates = () => {
    setIsOpen(false);
    setIsWatchingUpdatesOpen(true);
    // 标记为已读
    setHasUnreadUpdates(false);
    const currentTime = Date.now();
    localStorage.setItem('watchingUpdatesLastViewed', currentTime.toString());
  };

  const handleCloseWatchingUpdates = () => {
    setIsWatchingUpdatesOpen(false);
  };

  const handleContinueWatching = () => {
    setIsOpen(false);
    setIsContinueWatchingOpen(true);
  };

  const handleCloseContinueWatching = () => {
    setIsContinueWatchingOpen(false);
  };

  const handleFavorites = () => {
    setIsOpen(false);
    setIsFavoritesOpen(true);
  };

  const handleCloseFavorites = () => {
    setIsFavoritesOpen(false);
  };

  // 从 key 中解析 source 和 id
  const parseKey = (key: string) => {
    const [source, id] = key.split('+');
    return { source, id };
  };

  // 计算播放进度百分比
  const getProgress = (record: PlayRecord) => {
    if (record.total_time === 0) return 0;
    return (record.play_time / record.total_time) * 100;
  };

  // 检查播放记录是否有新集数更新
  const getNewEpisodesCount = (record: PlayRecord & { key: string }): number => {
    if (!watchingUpdates || !watchingUpdates.updatedSeries) return 0;

    const { source, id } = parseKey(record.key);

    // 在watchingUpdates中查找匹配的剧集
    const matchedSeries = watchingUpdates.updatedSeries.find(series =>
      series.sourceKey === source &&
      series.videoId === id &&
      series.hasNewEpisode
    );

    return matchedSeries ? (matchedSeries.newEpisodes || 0) : 0;
  };

  const handleChangePassword = () => {
    setIsOpen(false);
    setIsChangePasswordOpen(true);
    setNewPassword('');
    setConfirmPassword('');
    setPasswordError('');
  };

  const handleCloseChangePassword = () => {
    setIsChangePasswordOpen(false);
    setNewPassword('');
    setConfirmPassword('');
    setPasswordError('');
  };

  const handleSubmitChangePassword = async () => {
    setPasswordError('');

    // 验证密码
    if (!newPassword) {
      setPasswordError('新密码不得为空');
      return;
    }

    if (newPassword !== confirmPassword) {
      setPasswordError('两次输入的密码不一致');
      return;
    }

    setPasswordLoading(true);

    try {
      const response = await fetch('/api/change-password', {
        method: 'POST',
        headers: {
          'Content-Type': 'application/json',
        },
        body: JSON.stringify({
          newPassword,
        }),
      });

      const data = await response.json();

      if (!response.ok) {
        setPasswordError(data.error || '修改密码失败');
        return;
      }

      // 修改成功，关闭弹窗并登出
      setIsChangePasswordOpen(false);
      await handleLogout();
    } catch (error) {
      setPasswordError('网络错误，请稍后重试');
    } finally {
      setPasswordLoading(false);
    }
  };

  const handleSettings = () => {
    setIsOpen(false);
    setIsSettingsOpen(true);
  };

  const handleCloseSettings = () => {
    setIsSettingsOpen(false);
  };

  // 设置相关的处理函数
  const handleAggregateToggle = (value: boolean) => {
    setDefaultAggregateSearch(value);
    if (typeof window !== 'undefined') {
      localStorage.setItem('defaultAggregateSearch', JSON.stringify(value));
    }
  };

  const handleDoubanProxyUrlChange = (value: string) => {
    setDoubanProxyUrl(value);
    if (typeof window !== 'undefined') {
      localStorage.setItem('doubanProxyUrl', value);
    }
  };

  const handleOptimizationToggle = (value: boolean) => {
    setEnableOptimization(value);
    if (typeof window !== 'undefined') {
      localStorage.setItem('enableOptimization', JSON.stringify(value));
    }
  };

  const handleFluidSearchToggle = (value: boolean) => {
    setFluidSearch(value);
    if (typeof window !== 'undefined') {
      localStorage.setItem('fluidSearch', JSON.stringify(value));
    }
  };

  const handleLiveDirectConnectToggle = (value: boolean) => {
    setLiveDirectConnect(value);
    if (typeof window !== 'undefined') {
      localStorage.setItem('liveDirectConnect', JSON.stringify(value));
    }
  };

  const handleContinueWatchingMinProgressChange = (value: number) => {
    setContinueWatchingMinProgress(value);
    if (typeof window !== 'undefined') {
      localStorage.setItem('continueWatchingMinProgress', value.toString());
    }
  };

  const handleContinueWatchingMaxProgressChange = (value: number) => {
    setContinueWatchingMaxProgress(value);
    if (typeof window !== 'undefined') {
      localStorage.setItem('continueWatchingMaxProgress', value.toString());
    }
  };

  const handleEnableContinueWatchingFilterToggle = (value: boolean) => {
    setEnableContinueWatchingFilter(value);
    if (typeof window !== 'undefined') {
      localStorage.setItem('enableContinueWatchingFilter', JSON.stringify(value));
    }
  };

  const handleDoubanDataSourceChange = (value: string) => {
    setDoubanDataSource(value);
    if (typeof window !== 'undefined') {
      localStorage.setItem('doubanDataSource', value);
    }
  };

  const handleDoubanImageProxyTypeChange = (value: string) => {
    setDoubanImageProxyType(value);
    if (typeof window !== 'undefined') {
      localStorage.setItem('doubanImageProxyType', value);
    }
  };

  const handleDoubanImageProxyUrlChange = (value: string) => {
    setDoubanImageProxyUrl(value);
    if (typeof window !== 'undefined') {
      localStorage.setItem('doubanImageProxyUrl', value);
    }
  };

  // 获取感谢信息
  const getThanksInfo = (dataSource: string) => {
    switch (dataSource) {
      case 'cors-proxy-zwei':
        return {
          text: 'Thanks to @Zwei',
          url: 'https://github.com/bestzwei',
        };
      case 'cmliussss-cdn-tencent':
      case 'cmliussss-cdn-ali':
        return {
          text: 'Thanks to @CMLiussss',
          url: 'https://github.com/cmliu',
        };
      default:
        return null;
    }
  };

  const handleResetSettings = () => {
    const defaultDoubanProxyType =
      (window as any).RUNTIME_CONFIG?.DOUBAN_PROXY_TYPE || 'direct';
    const defaultDoubanProxy =
      (window as any).RUNTIME_CONFIG?.DOUBAN_PROXY || '';
    const defaultDoubanImageProxyType =
      (window as any).RUNTIME_CONFIG?.DOUBAN_IMAGE_PROXY_TYPE || 'direct';
    const defaultDoubanImageProxyUrl =
      (window as any).RUNTIME_CONFIG?.DOUBAN_IMAGE_PROXY || '';
    const defaultFluidSearch =
      (window as any).RUNTIME_CONFIG?.FLUID_SEARCH !== false;

    setDefaultAggregateSearch(true);
    setEnableOptimization(false);
    setFluidSearch(defaultFluidSearch);
    setLiveDirectConnect(false);
    setDoubanProxyUrl(defaultDoubanProxy);
    setDoubanDataSource(defaultDoubanProxyType);
    setDoubanImageProxyType(defaultDoubanImageProxyType);
    setDoubanImageProxyUrl(defaultDoubanImageProxyUrl);
    setContinueWatchingMinProgress(5);
    setContinueWatchingMaxProgress(100);
    setEnableContinueWatchingFilter(false);

    if (typeof window !== 'undefined') {
      localStorage.setItem('defaultAggregateSearch', JSON.stringify(true));
      localStorage.setItem('enableOptimization', JSON.stringify(false));
      localStorage.setItem('fluidSearch', JSON.stringify(defaultFluidSearch));
      localStorage.setItem('liveDirectConnect', JSON.stringify(false));
      localStorage.setItem('doubanProxyUrl', defaultDoubanProxy);
      localStorage.setItem('doubanDataSource', defaultDoubanProxyType);
      localStorage.setItem('doubanImageProxyType', defaultDoubanImageProxyType);
      localStorage.setItem('doubanImageProxyUrl', defaultDoubanImageProxyUrl);
      localStorage.setItem('continueWatchingMinProgress', '5');
      localStorage.setItem('continueWatchingMaxProgress', '100');
      localStorage.setItem('enableContinueWatchingFilter', JSON.stringify(false));
    }
  };

  // 检查是否显示管理面板按钮
  const showAdminPanel =
    authInfo?.role === 'owner' || authInfo?.role === 'admin';

  // 检查是否显示修改密码按钮
  const showChangePassword =
    authInfo?.role !== 'owner' && storageType !== 'localstorage';

  // 检查是否显示播放统计按钮（所有登录用户，且非localstorage存储）
  const showPlayStats = authInfo?.username && storageType !== 'localstorage';

  // 检查是否显示更新提醒按钮（登录用户且非localstorage存储就显示）
  const showWatchingUpdates = authInfo?.username && storageType !== 'localstorage';

  // 检查是否有实际更新（用于显示红点）- 只检查新剧集更新
  const hasActualUpdates = watchingUpdates && (watchingUpdates.updatedCount || 0) > 0;

  // 计算更新数量（只统计新剧集更新）
  const totalUpdates = watchingUpdates?.updatedCount || 0;

  // 调试信息
  console.log('UserMenu 更新提醒调试:', {
    username: authInfo?.username,
    storageType,
    watchingUpdates,
    showWatchingUpdates,
    hasActualUpdates,
    totalUpdates
  });

  // 角色中文映射
  const getRoleText = (role?: string) => {
    switch (role) {
      case 'owner':
        return '站长';
      case 'admin':
        return '管理员';
      case 'user':
        return '用户';
      default:
        return '';
    }
  };

  // 菜单面板内容
  const menuPanel = (
    <>
      {/* 背景遮罩 - 普通菜单无需模糊 */}
      <div
        className='fixed inset-0 bg-transparent z-[1000]'
        onClick={handleCloseMenu}
      />

      {/* 菜单面板 */}
      <div className='fixed top-14 right-4 w-56 bg-white dark:bg-gray-900 rounded-lg shadow-xl z-[1001] border border-gray-200/50 dark:border-gray-700/50 overflow-hidden select-none'>
        {/* 用户信息区域 */}
        <div className='px-3 py-2.5 border-b border-gray-200 dark:border-gray-700 bg-gradient-to-r from-gray-50 to-gray-100/50 dark:from-gray-800 dark:to-gray-800/50'>
          <div className='space-y-1'>
            <div className='flex items-center justify-between'>
              <span className='text-xs font-medium text-gray-500 dark:text-gray-400 uppercase tracking-wider'>
                当前用户
              </span>
              <span
                className={`inline-flex items-center px-1.5 py-0.5 rounded-full text-xs font-medium ${(authInfo?.role || 'user') === 'owner'
                  ? 'bg-purple-100 text-purple-800 dark:bg-purple-900/30 dark:text-purple-300'
                  : (authInfo?.role || 'user') === 'admin'
                    ? 'bg-blue-100 text-blue-800 dark:bg-blue-900/30 dark:text-blue-300'
                    : 'bg-green-100 text-green-800 dark:bg-green-900/30 dark:text-green-300'
                  }`}
              >
                {getRoleText(authInfo?.role || 'user')}
              </span>
            </div>
            <div className='flex items-center justify-between'>
              <div className='font-semibold text-gray-900 dark:text-gray-100 text-sm truncate'>
                {authInfo?.username || 'default'}
              </div>
              <div className='text-[10px] text-gray-400 dark:text-gray-500'>
                数据存储：
                {storageType === 'localstorage' ? '本地' : storageType}
              </div>
            </div>
          </div>
        </div>

        {/* 菜单项 */}
        <div className='py-1'>
          {/* 设置按钮 */}
          <button
            onClick={handleSettings}
            className='w-full px-3 py-2 text-left flex items-center gap-2.5 text-gray-700 dark:text-gray-300 hover:bg-gray-100 dark:hover:bg-gray-800 transition-colors text-sm'
          >
            <Settings className='w-4 h-4 text-gray-500 dark:text-gray-400' />
            <span className='font-medium'>设置</span>
          </button>

          {/* 更新提醒按钮 */}
          {showWatchingUpdates && (
            <button
              onClick={handleWatchingUpdates}
              className='w-full px-3 py-2 text-left flex items-center gap-2.5 text-gray-700 dark:text-gray-300 hover:bg-gray-100 dark:hover:bg-gray-800 transition-colors text-sm relative'
            >
              <Bell className='w-4 h-4 text-gray-500 dark:text-gray-400' />
              <span className='font-medium'>更新提醒</span>
              {hasUnreadUpdates && totalUpdates > 0 && (
                <div className='ml-auto flex items-center gap-1'>
                  <span className='inline-flex items-center justify-center w-5 h-5 text-xs font-bold text-white bg-red-500 rounded-full'>
                    {totalUpdates > 99 ? '99+' : totalUpdates}
                  </span>
                </div>
              )}
            </button>
          )}

          {/* 继续观看按钮 */}
          {showWatchingUpdates && (
            <button
              onClick={handleContinueWatching}
              className='w-full px-3 py-2 text-left flex items-center gap-2.5 text-gray-700 dark:text-gray-300 hover:bg-gray-100 dark:hover:bg-gray-800 transition-colors text-sm relative'
            >
              <PlayCircle className='w-4 h-4 text-gray-500 dark:text-gray-400' />
              <span className='font-medium'>继续观看</span>
              {playRecords.length > 0 && (
                <span className='ml-auto text-xs text-gray-400'>{playRecords.length}</span>
              )}
            </button>
          )}

          {/* 我的收藏按钮 */}
          {showWatchingUpdates && (
            <button
              onClick={handleFavorites}
              className='w-full px-3 py-2 text-left flex items-center gap-2.5 text-gray-700 dark:text-gray-300 hover:bg-gray-100 dark:hover:bg-gray-800 transition-colors text-sm relative'
            >
              <Heart className='w-4 h-4 text-gray-500 dark:text-gray-400' />
              <span className='font-medium'>我的收藏</span>
              {favorites.length > 0 && (
                <span className='ml-auto text-xs text-gray-400'>{favorites.length}</span>
              )}
            </button>
          )}

          {/* 管理面板按钮 */}
          {showAdminPanel && (
            <button
              onClick={handleAdminPanel}
              className='w-full px-3 py-2 text-left flex items-center gap-2.5 text-gray-700 dark:text-gray-300 hover:bg-gray-100 dark:hover:bg-gray-800 transition-colors text-sm'
            >
              <Shield className='w-4 h-4 text-gray-500 dark:text-gray-400' />
              <span className='font-medium'>管理面板</span>
            </button>
          )}

          {/* 播放统计按钮 */}
          {showPlayStats && (
            <button
              onClick={handlePlayStats}
              className='w-full px-3 py-2 text-left flex items-center gap-2.5 text-gray-700 dark:text-gray-300 hover:bg-gray-100 dark:hover:bg-gray-800 transition-colors text-sm'
            >
              <BarChart3 className='w-4 h-4 text-gray-500 dark:text-gray-400' />
              <span className='font-medium'>
                {authInfo?.role === 'owner' || authInfo?.role === 'admin' ? '播放统计' : '个人统计'}
              </span>
            </button>
          )}

          {/* 上映日程按钮 */}
          <button
            onClick={handleReleaseCalendar}
            className='w-full px-3 py-2 text-left flex items-center gap-2.5 text-gray-700 dark:text-gray-300 hover:bg-gray-100 dark:hover:bg-gray-800 transition-colors text-sm'
          >
            <Calendar className='w-4 h-4 text-gray-500 dark:text-gray-400' />
            <span className='font-medium'>上映日程</span>
          </button>

          {/* TVBox配置按钮 */}
          <button
            onClick={handleTVBoxConfig}
            className='w-full px-3 py-2 text-left flex items-center gap-2.5 text-gray-700 dark:text-gray-300 hover:bg-gray-100 dark:hover:bg-gray-800 transition-colors text-sm'
          >
            <Tv className='w-4 h-4 text-gray-500 dark:text-gray-400' />
            <span className='font-medium'>TVBox 配置</span>
          </button>

          {/* 修改密码按钮 */}
          {showChangePassword && (
            <button
              onClick={handleChangePassword}
              className='w-full px-3 py-2 text-left flex items-center gap-2.5 text-gray-700 dark:text-gray-300 hover:bg-gray-100 dark:hover:bg-gray-800 transition-colors text-sm'
            >
              <KeyRound className='w-4 h-4 text-gray-500 dark:text-gray-400' />
              <span className='font-medium'>修改密码</span>
            </button>
          )}

          {/* 分割线 */}
          <div className='my-1 border-t border-gray-200 dark:border-gray-700'></div>

          {/* 登出按钮 */}
          <button
            onClick={handleLogout}
            className='w-full px-3 py-2 text-left flex items-center gap-2.5 text-red-600 dark:text-red-400 hover:bg-red-50 dark:hover:bg-red-900/20 transition-colors text-sm'
          >
            <LogOut className='w-4 h-4' />
            <span className='font-medium'>登出</span>
          </button>

          {/* 分割线 */}
          <div className='my-1 border-t border-gray-200 dark:border-gray-700'></div>

          {/* 版本信息 */}
          <button
            onClick={() => {
              setIsVersionPanelOpen(true);
              handleCloseMenu();
            }}
            className='w-full px-3 py-2 text-center flex items-center justify-center text-gray-500 dark:text-gray-400 hover:bg-gray-50 dark:hover:bg-gray-800/50 transition-colors text-xs'
          >
            <div className='flex items-center gap-1'>
              <span className='font-mono'>v{CURRENT_VERSION}</span>
              {!isChecking &&
                updateStatus &&
                updateStatus !== UpdateStatus.FETCH_FAILED && (
                  <div
                    className={`w-2 h-2 rounded-full -translate-y-2 ${updateStatus === UpdateStatus.HAS_UPDATE
                      ? 'bg-yellow-500'
                      : updateStatus === UpdateStatus.NO_UPDATE
                        ? 'bg-green-400'
                        : ''
                      }`}
                  ></div>
                )}
            </div>
          </button>
        </div>
      </div>
    </>
  );

  // 设置面板内容
  const settingsPanel = (
    <>
      {/* 背景遮罩 */}
      <div
        className='fixed inset-0 bg-black/50 backdrop-blur-sm z-[1000]'
        onClick={handleCloseSettings}
        onTouchMove={(e) => {
          // 只阻止滚动，允许其他触摸事件
          e.preventDefault();
        }}
        onWheel={(e) => {
          // 阻止滚轮滚动
          e.preventDefault();
        }}
        style={{
          touchAction: 'none',
        }}
      />

      {/* 设置面板 */}
      <div
        className='fixed top-1/2 left-1/2 -translate-x-1/2 -translate-y-1/2 w-full max-w-xl max-h-[90vh] bg-white dark:bg-gray-900 rounded-xl shadow-xl z-[1001] flex flex-col'
      >
        {/* 内容容器 - 独立的滚动区域 */}
        <div
          className='flex-1 p-6 overflow-y-auto'
          data-panel-content
          style={{
            touchAction: 'pan-y', // 只允许垂直滚动
            overscrollBehavior: 'contain', // 防止滚动冒泡
          }}
        >
          {/* 标题栏 */}
          <div className='flex items-center justify-between mb-6'>
            <div className='flex items-center gap-3'>
              <h3 className='text-xl font-bold text-gray-800 dark:text-gray-200'>
                本地设置
              </h3>
              <button
                onClick={handleResetSettings}
                className='px-2 py-1 text-xs text-red-500 hover:text-red-700 dark:text-red-400 dark:hover:text-red-300 border border-red-200 hover:border-red-300 dark:border-red-800 dark:hover:border-red-700 hover:bg-red-50 dark:hover:bg-red-900/20 rounded transition-colors'
                title='重置为默认设置'
              >
                恢复默认
              </button>
            </div>
            <button
              onClick={handleCloseSettings}
              className='w-8 h-8 p-1 rounded-full flex items-center justify-center text-gray-500 hover:bg-gray-100 dark:hover:bg-gray-800 transition-colors'
              aria-label='Close'
            >
              <X className='w-full h-full' />
            </button>
          </div>

          {/* 设置项 */}
          <div className='space-y-6'>
            {/* 豆瓣数据源选择 */}
            <div className='space-y-3'>
              <div>
                <h4 className='text-sm font-medium text-gray-700 dark:text-gray-300'>
                  豆瓣数据代理
                </h4>
                <p className='text-xs text-gray-500 dark:text-gray-400 mt-1'>
                  选择获取豆瓣数据的方式
                </p>
              </div>
              <div className='relative' data-dropdown='douban-datasource'>
                {/* 自定义下拉选择框 */}
                <button
                  type='button'
                  onClick={() => setIsDoubanDropdownOpen(!isDoubanDropdownOpen)}
                  className='w-full px-3 py-2.5 pr-10 border border-gray-300 dark:border-gray-600 rounded-lg text-sm focus:outline-none focus:ring-2 focus:ring-green-500 focus:border-green-500 transition-all duration-200 bg-white dark:bg-gray-800 text-gray-900 dark:text-gray-100 shadow-sm hover:border-gray-400 dark:hover:border-gray-500 text-left'
                >
                  {
                    doubanDataSourceOptions.find(
                      (option) => option.value === doubanDataSource
                    )?.label
                  }
                </button>

                {/* 下拉箭头 */}
                <div className='absolute inset-y-0 right-0 flex items-center pr-3 pointer-events-none'>
                  <ChevronDown
                    className={`w-4 h-4 text-gray-400 dark:text-gray-500 transition-transform duration-200 ${isDoubanDropdownOpen ? 'rotate-180' : ''
                      }`}
                  />
                </div>

                {/* 下拉选项列表 */}
                {isDoubanDropdownOpen && (
                  <div className='absolute z-50 w-full mt-1 bg-white dark:bg-gray-800 border border-gray-300 dark:border-gray-600 rounded-lg shadow-lg max-h-60 overflow-auto'>
                    {doubanDataSourceOptions.map((option) => (
                      <button
                        key={option.value}
                        type='button'
                        onClick={() => {
                          handleDoubanDataSourceChange(option.value);
                          setIsDoubanDropdownOpen(false);
                        }}
                        className={`w-full px-3 py-2.5 text-left text-sm transition-colors duration-150 flex items-center justify-between hover:bg-gray-100 dark:hover:bg-gray-700 ${doubanDataSource === option.value
                          ? 'bg-green-50 dark:bg-green-900/20 text-green-600 dark:text-green-400'
                          : 'text-gray-900 dark:text-gray-100'
                          }`}
                      >
                        <span className='truncate'>{option.label}</span>
                        {doubanDataSource === option.value && (
                          <Check className='w-4 h-4 text-green-600 dark:text-green-400 flex-shrink-0 ml-2' />
                        )}
                      </button>
                    ))}
                  </div>
                )}
              </div>

              {/* 感谢信息 */}
              {getThanksInfo(doubanDataSource) && (
                <div className='mt-3'>
                  <button
                    type='button'
                    onClick={() =>
                      window.open(getThanksInfo(doubanDataSource)!.url, '_blank')
                    }
                    className='flex items-center justify-center gap-1.5 w-full px-3 text-xs text-gray-500 dark:text-gray-400 cursor-pointer'
                  >
                    <span className='font-medium'>
                      {getThanksInfo(doubanDataSource)!.text}
                    </span>
                    <ExternalLink className='w-3.5 opacity-70' />
                  </button>
                </div>
              )}
            </div>

            {/* 豆瓣代理地址设置 - 仅在选择自定义代理时显示 */}
            {doubanDataSource === 'custom' && (
              <div className='space-y-3'>
                <div>
                  <h4 className='text-sm font-medium text-gray-700 dark:text-gray-300'>
                    豆瓣代理地址
                  </h4>
                  <p className='text-xs text-gray-500 dark:text-gray-400 mt-1'>
                    自定义代理服务器地址
                  </p>
                </div>
                <input
                  type='text'
                  className='w-full px-3 py-2.5 border border-gray-300 dark:border-gray-600 rounded-lg text-sm focus:outline-none focus:ring-2 focus:ring-green-500 focus:border-green-500 transition-all duration-200 bg-white dark:bg-gray-800 text-gray-900 dark:text-gray-100 placeholder-gray-500 dark:placeholder-gray-400 shadow-sm hover:border-gray-400 dark:hover:border-gray-500'
                  placeholder='例如: https://proxy.example.com/fetch?url='
                  value={doubanProxyUrl}
                  onChange={(e) => handleDoubanProxyUrlChange(e.target.value)}
                />
              </div>
            )}

            {/* 分割线 */}
            <div className='border-t border-gray-200 dark:border-gray-700'></div>

            {/* 豆瓣图片代理设置 */}
            <div className='space-y-3'>
              <div>
                <h4 className='text-sm font-medium text-gray-700 dark:text-gray-300'>
                  豆瓣图片代理
                </h4>
                <p className='text-xs text-gray-500 dark:text-gray-400 mt-1'>
                  选择获取豆瓣图片的方式
                </p>
              </div>
              <div className='relative' data-dropdown='douban-image-proxy'>
                {/* 自定义下拉选择框 */}
                <button
                  type='button'
                  onClick={() =>
                    setIsDoubanImageProxyDropdownOpen(
                      !isDoubanImageProxyDropdownOpen
                    )
                  }
                  className='w-full px-3 py-2.5 pr-10 border border-gray-300 dark:border-gray-600 rounded-lg text-sm focus:outline-none focus:ring-2 focus:ring-green-500 focus:border-green-500 transition-all duration-200 bg-white dark:bg-gray-800 text-gray-900 dark:text-gray-100 shadow-sm hover:border-gray-400 dark:hover:border-gray-500 text-left'
                >
                  {
                    doubanImageProxyTypeOptions.find(
                      (option) => option.value === doubanImageProxyType
                    )?.label
                  }
                </button>

                {/* 下拉箭头 */}
                <div className='absolute inset-y-0 right-0 flex items-center pr-3 pointer-events-none'>
                  <ChevronDown
                    className={`w-4 h-4 text-gray-400 dark:text-gray-500 transition-transform duration-200 ${isDoubanDropdownOpen ? 'rotate-180' : ''
                      }`}
                  />
                </div>

                {/* 下拉选项列表 */}
                {isDoubanImageProxyDropdownOpen && (
                  <div className='absolute z-50 w-full mt-1 bg-white dark:bg-gray-800 border border-gray-300 dark:border-gray-600 rounded-lg shadow-lg max-h-60 overflow-auto'>
                    {doubanImageProxyTypeOptions.map((option) => (
                      <button
                        key={option.value}
                        type='button'
                        onClick={() => {
                          handleDoubanImageProxyTypeChange(option.value);
                          setIsDoubanImageProxyDropdownOpen(false);
                        }}
                        className={`w-full px-3 py-2.5 text-left text-sm transition-colors duration-150 flex items-center justify-between hover:bg-gray-100 dark:hover:bg-gray-700 ${doubanImageProxyType === option.value
                          ? 'bg-green-50 dark:bg-green-900/20 text-green-600 dark:text-green-400'
                          : 'text-gray-900 dark:text-gray-100'
                          }`}
                      >
                        <span className='truncate'>{option.label}</span>
                        {doubanImageProxyType === option.value && (
                          <Check className='w-4 h-4 text-green-600 dark:text-green-400 flex-shrink-0 ml-2' />
                        )}
                      </button>
                    ))}
                  </div>
                )}
              </div>

              {/* 感谢信息 */}
              {getThanksInfo(doubanImageProxyType) && (
                <div className='mt-3'>
                  <button
                    type='button'
                    onClick={() =>
                      window.open(
                        getThanksInfo(doubanImageProxyType)!.url,
                        '_blank'
                      )
                    }
                    className='flex items-center justify-center gap-1.5 w-full px-3 text-xs text-gray-500 dark:text-gray-400 cursor-pointer'
                  >
                    <span className='font-medium'>
                      {getThanksInfo(doubanImageProxyType)!.text}
                    </span>
                    <ExternalLink className='w-3.5 opacity-70' />
                  </button>
                </div>
              )}
            </div>

            {/* 豆瓣图片代理地址设置 - 仅在选择自定义代理时显示 */}
            {doubanImageProxyType === 'custom' && (
              <div className='space-y-3'>
                <div>
                  <h4 className='text-sm font-medium text-gray-700 dark:text-gray-300'>
                    豆瓣图片代理地址
                  </h4>
                  <p className='text-xs text-gray-500 dark:text-gray-400 mt-1'>
                    自定义图片代理服务器地址
                  </p>
                </div>
                <input
                  type='text'
                  className='w-full px-3 py-2.5 border border-gray-300 dark:border-gray-600 rounded-lg text-sm focus:outline-none focus:ring-2 focus:ring-green-500 focus:border-green-500 transition-all duration-200 bg-white dark:bg-gray-800 text-gray-900 dark:text-gray-100 placeholder-gray-500 dark:placeholder-gray-400 shadow-sm hover:border-gray-400 dark:hover:border-gray-500'
                  placeholder='例如: https://proxy.example.com/fetch?url='
                  value={doubanImageProxyUrl}
                  onChange={(e) =>
                    handleDoubanImageProxyUrlChange(e.target.value)
                  }
                />
              </div>
            )}

            {/* 分割线 */}
            <div className='border-t border-gray-200 dark:border-gray-700'></div>

            {/* 默认聚合搜索结果 */}
            <div className='flex items-center justify-between'>
              <div>
                <h4 className='text-sm font-medium text-gray-700 dark:text-gray-300'>
                  默认聚合搜索结果
                </h4>
                <p className='text-xs text-gray-500 dark:text-gray-400 mt-1'>
                  搜索时默认按标题和年份聚合显示结果
                </p>
              </div>
              <label className='flex items-center cursor-pointer'>
                <div className='relative'>
                  <input
                    type='checkbox'
                    className='sr-only peer'
                    checked={defaultAggregateSearch}
                    onChange={(e) => handleAggregateToggle(e.target.checked)}
                  />
                  <div className='w-11 h-6 bg-gray-300 rounded-full peer-checked:bg-green-500 transition-colors dark:bg-gray-600'></div>
                  <div className='absolute top-0.5 left-0.5 w-5 h-5 bg-white rounded-full transition-transform peer-checked:translate-x-5'></div>
                </div>
              </label>
            </div>

            {/* 优选和测速 */}
            <div className='flex items-center justify-between'>
              <div>
                <h4 className='text-sm font-medium text-gray-700 dark:text-gray-300'>
                  优选和测速
                </h4>
                <p className='text-xs text-gray-500 dark:text-gray-400 mt-1'>
                  如出现播放器劫持问题可关闭
                </p>
              </div>
              <label className='flex items-center cursor-pointer'>
                <div className='relative'>
                  <input
                    type='checkbox'
                    className='sr-only peer'
                    checked={enableOptimization}
                    onChange={(e) => handleOptimizationToggle(e.target.checked)}
                  />
                  <div className='w-11 h-6 bg-gray-300 rounded-full peer-checked:bg-green-500 transition-colors dark:bg-gray-600'></div>
                  <div className='absolute top-0.5 left-0.5 w-5 h-5 bg-white rounded-full transition-transform peer-checked:translate-x-5'></div>
                </div>
              </label>
            </div>

            {/* 流式搜索 */}
            <div className='flex items-center justify-between'>
              <div>
                <h4 className='text-sm font-medium text-gray-700 dark:text-gray-300'>
                  流式搜索输出
                </h4>
                <p className='text-xs text-gray-500 dark:text-gray-400 mt-1'>
                  启用搜索结果实时流式输出，关闭后使用传统一次性搜索
                </p>
              </div>
              <label className='flex items-center cursor-pointer'>
                <div className='relative'>
                  <input
                    type='checkbox'
                    className='sr-only peer'
                    checked={fluidSearch}
                    onChange={(e) => handleFluidSearchToggle(e.target.checked)}
                  />
                  <div className='w-11 h-6 bg-gray-300 rounded-full peer-checked:bg-green-500 transition-colors dark:bg-gray-600'></div>
                  <div className='absolute top-0.5 left-0.5 w-5 h-5 bg-white rounded-full transition-transform peer-checked:translate-x-5'></div>
                </div>
              </label>
            </div>

            {/* 直播视频浏览器直连 */}
            <div className='flex items-center justify-between'>
              <div>
                <h4 className='text-sm font-medium text-gray-700 dark:text-gray-300'>
                  IPTV 视频浏览器直连
                </h4>
                <p className='text-xs text-gray-500 dark:text-gray-400 mt-1'>
                  开启 IPTV 视频浏览器直连时，需要自备 Allow CORS 插件
                </p>
              </div>
              <label className='flex items-center cursor-pointer'>
                <div className='relative'>
                  <input
                    type='checkbox'
                    className='sr-only peer'
                    checked={liveDirectConnect}
                    onChange={(e) => handleLiveDirectConnectToggle(e.target.checked)}
                  />
                  <div className='w-11 h-6 bg-gray-300 rounded-full peer-checked:bg-green-500 transition-colors dark:bg-gray-600'></div>
                  <div className='absolute top-0.5 left-0.5 w-5 h-5 bg-white rounded-full transition-transform peer-checked:translate-x-5'></div>
                </div>
              </label>
            </div>

            {/* 分割线 */}
            <div className='border-t border-gray-200 dark:border-gray-700'></div>

            {/* 继续观看筛选设置 */}
            <div className='space-y-4'>
              <div className='flex items-center justify-between'>
                <div>
                  <h4 className='text-sm font-medium text-gray-700 dark:text-gray-300'>
                    继续观看进度筛选
                  </h4>
                  <p className='text-xs text-gray-500 dark:text-gray-400 mt-1'>
                    是否启用"继续观看"的播放进度筛选功能
                  </p>
                </div>
                <label className='flex items-center cursor-pointer'>
                  <div className='relative'>
                    <input
                      type='checkbox'
                      className='sr-only peer'
                      checked={enableContinueWatchingFilter}
                      onChange={(e) => handleEnableContinueWatchingFilterToggle(e.target.checked)}
                    />
                    <div className='w-11 h-6 bg-gray-300 rounded-full peer-checked:bg-green-500 transition-colors dark:bg-gray-600'></div>
                    <div className='absolute top-0.5 left-0.5 w-5 h-5 bg-white rounded-full transition-transform peer-checked:translate-x-5'></div>
                  </div>
                </label>
              </div>

              {/* 进度范围设置 - 仅在启用筛选时显示 */}
              {enableContinueWatchingFilter && (
                <>
                  <div>
                    <h5 className='text-sm font-medium text-gray-600 dark:text-gray-400 mb-3'>
                      进度范围设置
                    </h5>
                  </div>

                  <div className='grid grid-cols-2 gap-4'>
                    {/* 最小进度设置 */}
                    <div>
                      <label className='block text-sm font-medium text-gray-600 dark:text-gray-400 mb-2'>
                        最小进度 (%)
                      </label>
                      <input
                        type='number'
                        min='0'
                        max='100'
                        className='w-full px-3 py-2 border border-gray-300 dark:border-gray-600 rounded-lg text-sm focus:outline-none focus:ring-2 focus:ring-green-500 focus:border-green-500 transition-all duration-200 bg-white dark:bg-gray-800 text-gray-900 dark:text-gray-100'
                        value={continueWatchingMinProgress}
                        onChange={(e) => {
                          const value = Math.max(0, Math.min(100, parseInt(e.target.value) || 0));
                          handleContinueWatchingMinProgressChange(value);
                        }}
                      />
                    </div>

                    {/* 最大进度设置 */}
                    <div>
                      <label className='block text-sm font-medium text-gray-600 dark:text-gray-400 mb-2'>
                        最大进度 (%)
                      </label>
                      <input
                        type='number'
                        min='0'
                        max='100'
                        className='w-full px-3 py-2 border border-gray-300 dark:border-gray-600 rounded-lg text-sm focus:outline-none focus:ring-2 focus:ring-green-500 focus:border-green-500 transition-all duration-200 bg-white dark:bg-gray-800 text-gray-900 dark:text-gray-100'
                        value={continueWatchingMaxProgress}
                        onChange={(e) => {
                          const value = Math.max(0, Math.min(100, parseInt(e.target.value) || 100));
                          handleContinueWatchingMaxProgressChange(value);
                        }}
                      />
                    </div>
                  </div>

                  {/* 当前范围提示 */}
                  <div className='text-xs text-gray-500 dark:text-gray-400 bg-gray-50 dark:bg-gray-800 p-3 rounded-lg'>
                    当前设置：显示播放进度在 {continueWatchingMinProgress}% - {continueWatchingMaxProgress}% 之间的内容
                  </div>
                </>
              )}

              {/* 关闭筛选时的提示 */}
              {!enableContinueWatchingFilter && (
                <div className='text-xs text-gray-500 dark:text-gray-400 bg-orange-50 dark:bg-orange-900/20 p-3 rounded-lg border border-orange-200 dark:border-orange-800'>
                  筛选已关闭：将显示所有播放时间超过2分钟的内容
                </div>
              )}
            </div>
          </div>

          {/* 底部说明 */}
          <div className='mt-6 pt-4 border-t border-gray-200 dark:border-gray-700'>
            <p className='text-xs text-gray-500 dark:text-gray-400 text-center'>
              这些设置保存在本地浏览器中
            </p>
          </div>
        </div>
      </div>
    </>
  );

  // 修改密码面板内容
  const changePasswordPanel = (
    <>
      {/* 背景遮罩 */}
      <div
        className='fixed inset-0 bg-black/50 backdrop-blur-sm z-[1000]'
        onClick={handleCloseChangePassword}
        onTouchMove={(e) => {
          // 只阻止滚动，允许其他触摸事件
          e.preventDefault();
        }}
        onWheel={(e) => {
          // 阻止滚轮滚动
          e.preventDefault();
        }}
        style={{
          touchAction: 'none',
        }}
      />

      {/* 修改密码面板 */}
      <div
        className='fixed top-1/2 left-1/2 -translate-x-1/2 -translate-y-1/2 w-full max-w-md bg-white dark:bg-gray-900 rounded-xl shadow-xl z-[1001] overflow-hidden'
      >
        {/* 内容容器 - 独立的滚动区域 */}
        <div
          className='h-full p-6'
          data-panel-content
          onTouchMove={(e) => {
            // 阻止事件冒泡到遮罩层，但允许内部滚动
            e.stopPropagation();
          }}
          style={{
            touchAction: 'auto', // 允许所有触摸操作
          }}
        >
          {/* 标题栏 */}
          <div className='flex items-center justify-between mb-6'>
            <h3 className='text-xl font-bold text-gray-800 dark:text-gray-200'>
              修改密码
            </h3>
            <button
              onClick={handleCloseChangePassword}
              className='w-8 h-8 p-1 rounded-full flex items-center justify-center text-gray-500 hover:bg-gray-100 dark:hover:bg-gray-800 transition-colors'
              aria-label='Close'
            >
              <X className='w-full h-full' />
            </button>
          </div>

          {/* 表单 */}
          <div className='space-y-4'>
            {/* 新密码输入 */}
            <div>
              <label className='block text-sm font-medium text-gray-700 dark:text-gray-300 mb-2'>
                新密码
              </label>
              <input
                type='password'
                className='w-full px-3 py-2 border border-gray-300 dark:border-gray-600 rounded-md text-sm focus:outline-none focus:ring-2 focus:ring-green-500 focus:border-transparent transition-colors bg-white dark:bg-gray-800 text-gray-900 dark:text-gray-100 placeholder-gray-500 dark:placeholder-gray-400'
                placeholder='请输入新密码'
                value={newPassword}
                onChange={(e) => setNewPassword(e.target.value)}
                disabled={passwordLoading}
              />
            </div>

            {/* 确认密码输入 */}
            <div>
              <label className='block text-sm font-medium text-gray-700 dark:text-gray-300 mb-2'>
                确认密码
              </label>
              <input
                type='password'
                className='w-full px-3 py-2 border border-gray-300 dark:border-gray-600 rounded-md text-sm focus:outline-none focus:ring-2 focus:ring-green-500 focus:border-transparent transition-colors bg-white dark:bg-gray-800 text-gray-900 dark:text-gray-100 placeholder-gray-500 dark:placeholder-gray-400'
                placeholder='请再次输入新密码'
                value={confirmPassword}
                onChange={(e) => setConfirmPassword(e.target.value)}
                disabled={passwordLoading}
              />
            </div>

            {/* 错误信息 */}
            {passwordError && (
              <div className='text-red-500 text-sm bg-red-50 dark:bg-red-900/20 p-3 rounded-md border border-red-200 dark:border-red-800'>
                {passwordError}
              </div>
            )}
          </div>

          {/* 操作按钮 */}
          <div className='flex gap-3 mt-6 pt-4 border-t border-gray-200 dark:border-gray-700'>
            <button
              onClick={handleCloseChangePassword}
              className='flex-1 px-4 py-2 text-sm font-medium text-gray-700 dark:text-gray-300 bg-gray-100 dark:bg-gray-800 hover:bg-gray-200 dark:hover:bg-gray-700 rounded-md transition-colors'
              disabled={passwordLoading}
            >
              取消
            </button>
            <button
              onClick={handleSubmitChangePassword}
              className='flex-1 px-4 py-2 text-sm font-medium text-white bg-green-600 hover:bg-green-700 dark:bg-green-700 dark:hover:bg-green-600 rounded-md transition-colors disabled:opacity-50 disabled:cursor-not-allowed'
              disabled={passwordLoading || !newPassword || !confirmPassword}
            >
              {passwordLoading ? '修改中...' : '确认修改'}
            </button>
          </div>

          {/* 底部说明 */}
          <div className='mt-4 pt-4 border-t border-gray-200 dark:border-gray-700'>
            <p className='text-xs text-gray-500 dark:text-gray-400 text-center'>
              修改密码后需要重新登录
            </p>
          </div>
        </div>
      </div>
    </>
  );

  // 更新剧集海报弹窗内容
  const watchingUpdatesPanel = (
    <>
      {/* 背景遮罩 */}
      <div
        className='fixed inset-0 bg-black/50 backdrop-blur-sm z-[1000]'
        onClick={handleCloseWatchingUpdates}
        onTouchMove={(e) => {
          e.preventDefault();
        }}
        onWheel={(e) => {
          e.preventDefault();
        }}
        style={{
          touchAction: 'none',
        }}
      />

      {/* 更新弹窗 */}
      <div
        className='fixed top-1/2 left-1/2 -translate-x-1/2 -translate-y-1/2 w-full max-w-4xl max-h-[90vh] bg-white dark:bg-gray-900 rounded-xl shadow-xl z-[1001] flex flex-col'
      >
        {/* 内容容器 - 独立的滚动区域 */}
        <div
          className='flex-1 p-6 overflow-y-auto'
          data-panel-content
          style={{
            touchAction: 'pan-y',
            overscrollBehavior: 'contain',
          }}
        >
          {/* 标题栏 */}
          <div className='flex items-center justify-between mb-6'>
            <div className='flex items-center gap-3'>
              <h3 className='text-xl font-bold text-gray-800 dark:text-gray-200'>
                更新提醒
              </h3>
              <div className='flex items-center gap-2 text-sm text-gray-500 dark:text-gray-400'>
                {watchingUpdates && watchingUpdates.updatedCount > 0 && (
                  <span className='inline-flex items-center gap-1'>
                    <div className='w-2 h-2 bg-red-500 rounded-full animate-pulse'></div>
                    {watchingUpdates.updatedCount}部有新集
                  </span>
                )}
              </div>
            </div>
            <button
              onClick={handleCloseWatchingUpdates}
              className='w-8 h-8 p-1 rounded-full flex items-center justify-center text-gray-500 hover:bg-gray-100 dark:hover:bg-gray-800 transition-colors'
              aria-label='Close'
            >
              <X className='w-full h-full' />
            </button>
          </div>

          {/* 更新列表 */}
          <div className='space-y-8'>
            {/* 没有更新时的提示 */}
            {!hasActualUpdates && (
              <div className='text-center py-8'>
                <div className='text-gray-500 dark:text-gray-400 text-sm'>
                  暂无新剧集更新
                </div>
                <div className='text-xs text-gray-400 dark:text-gray-500 mt-2'>
                  系统会定期检查您观看过的剧集是否有新集数更新
                </div>
              </div>
            )}
            {/* 有新集数的剧集 */}
            {watchingUpdates && watchingUpdates.updatedSeries.filter(series => series.hasNewEpisode).length > 0 && (
              <div>
                <div className='flex items-center gap-2 mb-4'>
                  <h4 className='text-lg font-semibold text-gray-900 dark:text-white'>
                    新集更新
                  </h4>
                  <div className='flex items-center gap-1'>
                    <div className='w-2 h-2 bg-red-500 rounded-full animate-pulse'></div>
                    <span className='text-sm text-red-500 font-medium'>
                      {watchingUpdates.updatedSeries.filter(series => series.hasNewEpisode).length}部剧集有更新
                    </span>
                  </div>
                </div>

                <div className='grid grid-cols-2 sm:grid-cols-3 md:grid-cols-4 lg:grid-cols-5 xl:grid-cols-6 gap-4'>
                  {watchingUpdates.updatedSeries
                    .filter(series => series.hasNewEpisode)
                    .map((series, index) => (
                      <div key={`new-${series.title}_${series.year}_${index}`} className='relative'>
                        <VideoCard
                          title={series.title}
                          poster={series.cover}
                          year={series.year}
                          source={series.sourceKey}
                          source_name={series.source_name}
                          episodes={series.totalEpisodes}
                          currentEpisode={series.currentEpisode}
                          id={series.videoId}
                          onDelete={undefined}
                          type={series.totalEpisodes > 1 ? 'tv' : ''}
                          from="playrecord"
                        />
                        {/* 新集数徽章 */}
                        <div className='absolute -top-2 -right-2 bg-gradient-to-r from-red-500 to-pink-500 text-white text-xs px-2 py-1 rounded-full shadow-lg z-50'>
                          +{series.newEpisodes}集
                        </div>
                      </div>
                    ))}
                </div>
              </div>
            )}

          </div>

          {/* 底部说明 */}
          <div className='mt-6 pt-4 border-t border-gray-200 dark:border-gray-700'>
            <p className='text-xs text-gray-500 dark:text-gray-400 text-center'>
              点击海报即可观看新更新的剧集
            </p>
          </div>
        </div>
      </div>
    </>
  );

  // 继续观看弹窗内容
  const continueWatchingPanel = (
    <>
      {/* 背景遮罩 */}
      <div
        className='fixed inset-0 bg-black/50 backdrop-blur-sm z-[1000]'
        onClick={handleCloseContinueWatching}
        onTouchMove={(e) => {
          e.preventDefault();
        }}
        onWheel={(e) => {
          e.preventDefault();
        }}
        style={{
          touchAction: 'none',
        }}
      />

      {/* 继续观看弹窗 */}
      <div
        className='fixed inset-x-4 top-1/2 transform -translate-y-1/2 max-w-4xl mx-auto bg-white dark:bg-gray-900 rounded-xl shadow-2xl border border-gray-200 dark:border-gray-700 z-[1001] max-h-[80vh] overflow-y-auto'
        onClick={(e) => e.stopPropagation()}
      >
        <div className='p-6'>
          <div className='flex items-center justify-between mb-4'>
            <h3 className='text-xl font-bold text-gray-900 dark:text-white flex items-center gap-2'>
              <PlayCircle className='w-6 h-6 text-blue-500' />
              继续观看
            </h3>
            <button
              onClick={handleCloseContinueWatching}
              className='p-2 text-gray-500 hover:text-gray-700 dark:text-gray-400 dark:hover:text-gray-200 transition-colors'
            >
              <X className='w-5 h-5' />
            </button>
          </div>

          {/* 播放记录网格 */}
          <div className='grid grid-cols-2 sm:grid-cols-3 md:grid-cols-4 lg:grid-cols-5 xl:grid-cols-6 gap-4'>
            {playRecords.map((record) => {
              const { source, id } = parseKey(record.key);
              const newEpisodesCount = getNewEpisodesCount(record);
              return (
                <div key={record.key} className='relative'>
                  <VideoCard
                    id={id}
                    title={record.title}
                    poster={record.cover}
                    year={record.year}
                    source={source}
                    source_name={record.source_name}
                    progress={getProgress(record)}
                    episodes={record.total_episodes}
                    currentEpisode={record.index}
                    query={record.search_title}
                    from='playrecord'
                    type={record.total_episodes > 1 ? 'tv' : ''}
                  />
                  {/* 新集数徽章 */}
                  {newEpisodesCount > 0 && (
                    <div className='absolute -top-2 -right-2 bg-gradient-to-r from-red-500 to-pink-500 text-white text-xs px-2 py-1 rounded-full shadow-lg z-50'>
                      +{newEpisodesCount}集
                    </div>
                  )}
                  {/* 进度指示器 */}
                  {getProgress(record) > 0 && (
                    <div className='absolute bottom-2 left-2 right-2 bg-black/50 rounded px-2 py-1'>
                      <div className='flex items-center gap-1'>
                        <div className='flex-1 bg-gray-600 rounded-full h-1'>
                          <div
                            className='bg-blue-500 h-1 rounded-full transition-all'
                            style={{ width: `${Math.min(getProgress(record), 100)}%` }}
                          />
                        </div>
                        <span className='text-xs text-white font-medium'>
                          {Math.round(getProgress(record))}%
                        </span>
                      </div>
                    </div>
                  )}
                </div>
              );
            })}
          </div>

          {/* 空状态 */}
          {playRecords.length === 0 && (
            <div className='text-center py-12'>
              <PlayCircle className='w-16 h-16 text-gray-300 dark:text-gray-600 mx-auto mb-4' />
              <p className='text-gray-500 dark:text-gray-400 mb-2'>暂无需要继续观看的内容</p>
              <p className='text-xs text-gray-400 dark:text-gray-500'>
                {enableContinueWatchingFilter
                  ? `观看进度在${continueWatchingMinProgress}%-${continueWatchingMaxProgress}%之间且播放时间超过2分钟的内容会显示在这里`
                  : '播放时间超过2分钟的所有内容都会显示在这里'
                }
              </p>
            </div>
          )}

          {/* 底部说明 */}
          <div className='mt-6 pt-4 border-t border-gray-200 dark:border-gray-700'>
            <p className='text-xs text-gray-500 dark:text-gray-400 text-center'>
              点击海报即可继续观看
            </p>
          </div>
        </div>
      </div>
    </>
  );

  // 我的收藏弹窗内容
  const favoritesPanel = (
    <>
      {/* 背景遮罩 */}
      <div
        className='fixed inset-0 bg-black/50 backdrop-blur-sm z-[1000]'
        onClick={handleCloseFavorites}
        onTouchMove={(e) => {
          e.preventDefault();
        }}
        onWheel={(e) => {
          e.preventDefault();
        }}
        style={{
          touchAction: 'none',
        }}
      />

      {/* 收藏弹窗 */}
      <div
        className='fixed inset-x-4 top-1/2 transform -translate-y-1/2 max-w-4xl mx-auto bg-white dark:bg-gray-900 rounded-xl shadow-2xl border border-gray-200 dark:border-gray-700 z-[1001] max-h-[80vh] overflow-y-auto'
        onClick={(e) => e.stopPropagation()}
      >
        <div className='p-6'>
          <div className='flex items-center justify-between mb-4'>
            <h3 className='text-xl font-bold text-gray-900 dark:text-white flex items-center gap-2'>
              <Heart className='w-6 h-6 text-red-500' />
              我的收藏
            </h3>
            <button
              onClick={handleCloseFavorites}
              className='p-2 text-gray-500 hover:text-gray-700 dark:text-gray-400 dark:hover:text-gray-200 transition-colors'
            >
              <X className='w-5 h-5' />
            </button>
          </div>

          {/* 收藏网格 */}
          <div className='grid grid-cols-2 sm:grid-cols-3 md:grid-cols-4 lg:grid-cols-5 xl:grid-cols-6 gap-4'>
            {favorites.map((favorite) => {
              const { source, id } = parseKey(favorite.key);
              return (
                <div key={favorite.key} className='relative'>
                  <VideoCard
                    id={id}
                    title={favorite.title}
                    poster={favorite.cover}
                    year={favorite.year}
                    source={source}
                    source_name={favorite.source_name}
                    episodes={favorite.total_episodes}
                    query={favorite.search_title}
                    from='favorite'
                    type={favorite.total_episodes > 1 ? 'tv' : ''}
                  />
                  {/* 收藏时间标签 */}
                  <div className='absolute top-2 right-2 bg-black/50 rounded px-2 py-1'>
                    <span className='text-xs text-white font-medium'>
                      {new Date(favorite.save_time).toLocaleDateString('zh-CN', {
                        month: 'short',
                        day: 'numeric',
                      })}
                    </span>
                  </div>
                  {/* 收藏心形图标 */}
                  <div className='absolute bottom-2 right-2'>
                    <Heart className='w-4 h-4 text-red-500 fill-red-500' />
                  </div>
                </div>
              );
            })}
          </div>

          {/* 空状态 */}
          {favorites.length === 0 && (
            <div className='text-center py-12'>
              <Heart className='w-16 h-16 text-gray-300 dark:text-gray-600 mx-auto mb-4' />
              <p className='text-gray-500 dark:text-gray-400 mb-2'>暂无收藏</p>
              <p className='text-xs text-gray-400 dark:text-gray-500'>
                在详情页点击收藏按钮即可添加收藏
              </p>
            </div>
          )}

          {/* 底部说明 */}
          <div className='mt-6 pt-4 border-t border-gray-200 dark:border-gray-700'>
            <p className='text-xs text-gray-500 dark:text-gray-400 text-center'>
              点击海报即可进入详情页面
            </p>
          </div>
        </div>
      </div>
    </>
  );

  return (
    <>
      <div className='relative'>
        <button
          onClick={handleMenuClick}
          className='w-10 h-10 p-2 rounded-full flex items-center justify-center text-gray-600 hover:bg-gray-200/50 dark:text-gray-300 dark:hover:bg-gray-700/50 transition-colors'
          aria-label='User Menu'
        >
          <User className='w-full h-full' />
        </button>
        {/* 统一更新提醒点：版本更新或剧集更新都显示橙色点 */}
        {((updateStatus === UpdateStatus.HAS_UPDATE) || (hasUnreadUpdates && totalUpdates > 0)) && (
          <div className='absolute top-[2px] right-[2px] w-2 h-2 bg-yellow-500 rounded-full'></div>
        )}
      </div>

      {/* 使用 Portal 将菜单面板渲染到 document.body */}
      {isOpen && mounted && createPortal(menuPanel, document.body)}

      {/* 使用 Portal 将设置面板渲染到 document.body */}
      {isSettingsOpen && mounted && createPortal(settingsPanel, document.body)}

      {/* 使用 Portal 将修改密码面板渲染到 document.body */}
      {isChangePasswordOpen &&
        mounted &&
        createPortal(changePasswordPanel, document.body)}

      {/* 使用 Portal 将更新提醒面板渲染到 document.body */}
      {isWatchingUpdatesOpen &&
        mounted &&
        createPortal(watchingUpdatesPanel, document.body)}

      {/* 使用 Portal 将继续观看面板渲染到 document.body */}
      {isContinueWatchingOpen &&
        mounted &&
        createPortal(continueWatchingPanel, document.body)}

      {/* 使用 Portal 将我的收藏面板渲染到 document.body */}
      {isFavoritesOpen &&
        mounted &&
        createPortal(favoritesPanel, document.body)}

      {/* 版本面板 */}
      <VersionPanel
        isOpen={isVersionPanelOpen}
        onClose={() => setIsVersionPanelOpen(false)}
      />
    </>
  );
};<|MERGE_RESOLUTION|>--- conflicted
+++ resolved
@@ -296,29 +296,18 @@
       const forceInitialCheck = async () => {
         console.log('页面初始化，强制检查更新...');
         try {
-<<<<<<< HEAD
           // 暂时清除缓存时间，强制检查一次
-          const lastCheckTime = localStorage.getItem('moontv_last_update_check');
+          const lastCheckTime = Date.now();
           if (lastCheckTime) {
-            if(parseInt(lastCheckTime)-saveobj.curtime<10000&&saveobj.curtime-parseInt(lastCheckTime)<10000){
+            if((lastCheckTime)-saveobj.curtime<10000&&saveobj.curtime-(lastCheckTime)<10000){
               return;
             }
-            saveobj.curtime=parseInt(lastCheckTime);
+            saveobj.curtime=(lastCheckTime);
           }
 
-          // 执行检查
-          await checkWatchingUpdates();
-
-          localStorage.removeItem('moontv_last_update_check');
-          // 恢复缓存时间（如果之前有的话）
-          if (lastCheckTime) {
-            localStorage.setItem('moontv_last_update_check', lastCheckTime);
-          }
-=======
           // 🔧 修复：直接使用 forceRefresh=true，不再手动操作 localStorage
           // 因为 kvrocks 模式使用内存缓存，删除 localStorage 无效
           await checkWatchingUpdates(true);
->>>>>>> 2fbf24d6
 
           // 更新UI
           updateWatchingUpdates();
