/* eslint-disable unused-imports/no-unused-vars */
/* eslint-disable unused-imports/no-unused-imports */
/* eslint-disable simple-import-sort/imports */
/* eslint-disable @typescript-eslint/ban-ts-comment, @typescript-eslint/no-explicit-any, react-hooks/exhaustive-deps, no-console, @next/next/no-img-element */

'use client';

import Hls from 'hls.js';
import { Heart, ChevronUp } from 'lucide-react';
import { useRouter, useSearchParams } from 'next/navigation';
import { Suspense, useEffect, useRef, useState } from 'react';
import SkipController, { SkipSettingsButton } from '@/components/SkipController';
import artplayerPluginChromecast from '@/lib/artplayer-plugin-chromecast';
import { ClientCache } from '@/lib/client-cache';
import {
  deleteFavorite,
  deletePlayRecord,
  generateStorageKey,
  getAllFavorites,
  getAllPlayRecords,
  isFavorited,
  saveFavorite,
  savePlayRecord,
  subscribeToDataUpdates,
} from '@/lib/db.client';
import { getDoubanDetails } from '@/lib/douban.client';
import { SearchResult } from '@/lib/types';
import { getVideoResolutionFromM3u8, processImageUrl } from '@/lib/utils';

import EpisodeSelector from '@/components/EpisodeSelector';
import NetDiskSearchResults from '@/components/NetDiskSearchResults';
import PageLayout from '@/components/PageLayout';

const saveobj = {curtime:0};

// 扩展 HTMLVideoElement 类型以支持 hls 属性
declare global {
  interface HTMLVideoElement {
    hls?: any;
  }
}

// Wake Lock API 类型声明
interface WakeLockSentinel {
  released: boolean;
  release(): Promise<void>;
  addEventListener(type: 'release', listener: () => void): void;
  removeEventListener(type: 'release', listener: () => void): void;
}

function PlayPageClient() {
  const router = useRouter();
  const searchParams = useSearchParams();

  // -----------------------------------------------------------------------------
  // 状态变量（State）
  // -----------------------------------------------------------------------------
  const [loading, setLoading] = useState(true);
  const [loadingStage, setLoadingStage] = useState<
    'searching' | 'preferring' | 'fetching' | 'ready'
  >('searching');
  const [loadingMessage, setLoadingMessage] = useState('正在搜索播放源...');
  const [error, setError] = useState<string | null>(null);
  const [detail, setDetail] = useState<SearchResult | null>(null);

  // 收藏状态
  const [favorited, setFavorited] = useState(false);

  // 豆瓣详情状态
  const [movieDetails, setMovieDetails] = useState<any>(null);
  const [loadingMovieDetails, setLoadingMovieDetails] = useState(false);

  // 返回顶部按钮显示状态
  const [showBackToTop, setShowBackToTop] = useState(false);

  // bangumi详情状态
  const [bangumiDetails, setBangumiDetails] = useState<any>(null);
  const [loadingBangumiDetails, setLoadingBangumiDetails] = useState(false);

  // 网盘搜索状态
  const [netdiskResults, setNetdiskResults] = useState<{ [key: string]: any[] } | null>(null);
  const [netdiskLoading, setNetdiskLoading] = useState(false);
  const [netdiskError, setNetdiskError] = useState<string | null>(null);
  const [netdiskTotal, setNetdiskTotal] = useState(0);

  // SkipController 相关状态
  const [isSkipSettingOpen, setIsSkipSettingOpen] = useState(false);
  const [currentPlayTime, setCurrentPlayTime] = useState(0);
  const [videoDuration, setVideoDuration] = useState(0);

  // 进度条拖拽状态管理
  const isDraggingProgressRef = useRef(false);
  const seekResetTimeoutRef = useRef<NodeJS.Timeout | null>(null);
  
  // resize事件防抖管理
  const resizeResetTimeoutRef = useRef<NodeJS.Timeout | null>(null);

  // 去广告开关（从 localStorage 继承，默认 true）
  const [blockAdEnabled, setBlockAdEnabled] = useState<boolean>(() => {
    if (typeof window !== 'undefined') {
      const v = localStorage.getItem('enable_blockad');
      if (v !== null) return v === 'true';
    }
    return true;
  });
  const blockAdEnabledRef = useRef(blockAdEnabled);
  useEffect(() => {
    blockAdEnabledRef.current = blockAdEnabled;
  }, [blockAdEnabled]);

  // 外部弹幕开关（从 localStorage 继承，默认全部关闭）
  const [externalDanmuEnabled, setExternalDanmuEnabled] = useState<boolean>(() => {
    if (typeof window !== 'undefined') {
      const v = localStorage.getItem('enable_external_danmu');
      if (v !== null) return v === 'true';
    }
    return false; // 默认关闭外部弹幕
  });
  const externalDanmuEnabledRef = useRef(externalDanmuEnabled);
  useEffect(() => {
    externalDanmuEnabledRef.current = externalDanmuEnabled;
  }, [externalDanmuEnabled]);


  // 视频基本信息
  const [videoTitle, setVideoTitle] = useState(searchParams.get('title') || '');
  const [videoYear, setVideoYear] = useState(searchParams.get('year') || '');
  const [videoCover, setVideoCover] = useState('');
  const [videoDoubanId, setVideoDoubanId] = useState(
    parseInt(searchParams.get('douban_id') || '0') || 0
  );
  // 当前源和ID
  const [currentSource, setCurrentSource] = useState(
    searchParams.get('source') || ''
  );
  const [currentId, setCurrentId] = useState(searchParams.get('id') || '');

  // 搜索所需信息
  const [searchTitle] = useState(searchParams.get('stitle') || '');
  const [searchType] = useState(searchParams.get('stype') || '');

  // 是否需要优选
  const [needPrefer, setNeedPrefer] = useState(
    searchParams.get('prefer') === 'true'
  );
  const needPreferRef = useRef(needPrefer);
  useEffect(() => {
    needPreferRef.current = needPrefer;
  }, [needPrefer]);
  // 集数相关
  const [currentEpisodeIndex, setCurrentEpisodeIndex] = useState(0);

  // 换源相关状态
  const [availableSources, setAvailableSources] = useState<SearchResult[]>([]);
  const availableSourcesRef = useRef<SearchResult[]>([]);

  const currentSourceRef = useRef(currentSource);
  const currentIdRef = useRef(currentId);
  const videoTitleRef = useRef(videoTitle);
  const videoYearRef = useRef(videoYear);
  const videoDoubanIdRef = useRef(videoDoubanId);
  const detailRef = useRef<SearchResult | null>(detail);
  const currentEpisodeIndexRef = useRef(currentEpisodeIndex);

  // 同步最新值到 refs
  useEffect(() => {
    currentSourceRef.current = currentSource;
    currentIdRef.current = currentId;
    detailRef.current = detail;
    currentEpisodeIndexRef.current = currentEpisodeIndex;
    videoTitleRef.current = videoTitle;
    videoYearRef.current = videoYear;
    videoDoubanIdRef.current = videoDoubanId;
    availableSourcesRef.current = availableSources;
  }, [
    currentSource,
    currentId,
    detail,
    currentEpisodeIndex,
    videoTitle,
    videoYear,
    videoDoubanId,
    availableSources,
  ]);

  // 加载详情（豆瓣或bangumi）
  useEffect(() => {
    const loadMovieDetails = async () => {
      if (!videoDoubanId || videoDoubanId === 0 || detail?.source === 'shortdrama') {
        return;
      }

      // 检测是否为bangumi ID
      if (isBangumiId(videoDoubanId)) {
        // 加载bangumi详情
        if (loadingBangumiDetails || bangumiDetails) {
          return;
        }
        
        setLoadingBangumiDetails(true);
        try {
          const bangumiData = await fetchBangumiDetails(videoDoubanId);
          if (bangumiData) {
            setBangumiDetails(bangumiData);
          }
        } catch (error) {
          console.error('Failed to load bangumi details:', error);
        } finally {
          setLoadingBangumiDetails(false);
        }
      } else {
        // 加载豆瓣详情
        if (loadingMovieDetails || movieDetails) {
          return;
        }
        
        setLoadingMovieDetails(true);
        try {
          const response = await getDoubanDetails(videoDoubanId.toString());
          if (response.code === 200 && response.data) {
            setMovieDetails(response.data);
          }
        } catch (error) {
          console.error('Failed to load movie details:', error);
        } finally {
          setLoadingMovieDetails(false);
        }
      }
    };

    loadMovieDetails();
  }, [videoDoubanId, loadingMovieDetails, movieDetails, loadingBangumiDetails, bangumiDetails]);

  // 自动网盘搜索：当有视频标题时可以随时搜索
  useEffect(() => {
    // 移除自动搜索，改为用户点击按钮时触发
    // 这样可以避免不必要的API调用
  }, []);

  // 视频播放地址
  const [videoUrl, setVideoUrl] = useState('');

  // 总集数
  const totalEpisodes = detail?.episodes?.length || 0;

  // 用于记录是否需要在播放器 ready 后跳转到指定进度
  const resumeTimeRef = useRef<number | null>(null);
  // 上次使用的音量，默认 0.7
  const lastVolumeRef = useRef<number>(0.7);
  // 上次使用的播放速率，默认 1.0
  const lastPlaybackRateRef = useRef<number>(1.0);

  const [sourceSearchLoading, setSourceSearchLoading] = useState(false);
  const [sourceSearchError, setSourceSearchError] = useState<string | null>(
    null
  );

  // 优选和测速开关
  const [optimizationEnabled] = useState<boolean>(() => {
    if (typeof window !== 'undefined') {
      const saved = localStorage.getItem('enableOptimization');
      if (saved !== null) {
        try {
          return JSON.parse(saved);
        } catch {
          /* ignore */
        }
      }
    }
    return false;
  });

  // 保存优选时的测速结果，避免EpisodeSelector重复测速
  const [precomputedVideoInfo, setPrecomputedVideoInfo] = useState<
    Map<string, { quality: string; loadSpeed: string; pingTime: number }>
  >(new Map());

  // 弹幕缓存：避免重复请求相同的弹幕数据，支持页面刷新持久化（统一存储）
  const DANMU_CACHE_DURATION = 30 * 60; // 30分钟缓存（秒）
  const DANMU_CACHE_KEY_PREFIX = 'danmu-cache';
  
  // 获取单个弹幕缓存
  const getDanmuCacheItem = async (key: string): Promise<{ data: any[]; timestamp: number } | null> => {
    try {
      const cacheKey = `${DANMU_CACHE_KEY_PREFIX}-${key}`;
      // 优先从统一存储获取
      const cached = await ClientCache.get(cacheKey);
      if (cached) return cached;
      
      // 兜底：从localStorage获取（兼容性）
      if (typeof localStorage !== 'undefined') {
        const oldCacheKey = 'lunatv_danmu_cache';
        const localCached = localStorage.getItem(oldCacheKey);
        if (localCached) {
          const parsed = JSON.parse(localCached);
          const cacheMap = new Map(Object.entries(parsed));
          const item = cacheMap.get(key) as { data: any[]; timestamp: number } | undefined;
          if (item && typeof item.timestamp === 'number' && Date.now() - item.timestamp < DANMU_CACHE_DURATION * 1000) {
            return item;
          }
        }
      }
      
      return null;
    } catch (error) {
      console.warn('读取弹幕缓存失败:', error);
      return null;
    }
  };
  
  // 保存单个弹幕缓存
  const setDanmuCacheItem = async (key: string, data: any[]): Promise<void> => {
    try {
      const cacheKey = `${DANMU_CACHE_KEY_PREFIX}-${key}`;
      const cacheData = { data, timestamp: Date.now() };
      
      // 主要存储：统一存储
      await ClientCache.set(cacheKey, cacheData, DANMU_CACHE_DURATION);
      
      // 兜底存储：localStorage（兼容性，但只存储最近几个）
      if (typeof localStorage !== 'undefined') {
        try {
          const oldCacheKey = 'lunatv_danmu_cache';
          let localCache: Map<string, { data: any[]; timestamp: number }> = new Map();
          
          const existing = localStorage.getItem(oldCacheKey);
          if (existing) {
            const parsed = JSON.parse(existing);
            localCache = new Map(Object.entries(parsed)) as Map<string, { data: any[]; timestamp: number }>;
          }
          
          // 清理过期项并限制数量（最多保留10个）
          const now = Date.now();
          const validEntries = Array.from(localCache.entries())
            .filter(([, item]) => typeof item.timestamp === 'number' && now - item.timestamp < DANMU_CACHE_DURATION * 1000)
            .slice(-9); // 保留9个，加上新的共10个
            
          validEntries.push([key, cacheData]);
          
          const obj = Object.fromEntries(validEntries);
          localStorage.setItem(oldCacheKey, JSON.stringify(obj));
        } catch (e) {
          // localStorage可能满了，忽略错误
        }
      }
    } catch (error) {
      console.warn('保存弹幕缓存失败:', error);
    }
  };

  // 折叠状态（仅在 lg 及以上屏幕有效）
  const [isEpisodeSelectorCollapsed, setIsEpisodeSelectorCollapsed] =
    useState(false);

  // 换源加载状态
  const [isVideoLoading, setIsVideoLoading] = useState(true);
  const [videoLoadingStage, setVideoLoadingStage] = useState<
    'initing' | 'sourceChanging'
  >('initing');

  // 播放进度保存相关
  const saveIntervalRef = useRef<NodeJS.Timeout | null>(null);
  const lastSaveTimeRef = useRef<number>(0);
  
  // 弹幕加载状态管理，防止重复加载
  const danmuLoadingRef = useRef<boolean>(false);
  const lastDanmuLoadKeyRef = useRef<string>('');

  // 🚀 新增：弹幕操作防抖和性能优化
  const danmuOperationTimeoutRef = useRef<NodeJS.Timeout | null>(null);
  const episodeSwitchTimeoutRef = useRef<NodeJS.Timeout | null>(null);
  const danmuPluginStateRef = useRef<any>(null); // 保存弹幕插件状态
  const isSourceChangingRef = useRef<boolean>(false); // 标记是否正在换源
  const isEpisodeChangingRef = useRef<boolean>(false); // 标记是否正在切换集数
  const isSkipControllerTriggeredRef = useRef<boolean>(false); // 标记是否通过 SkipController 触发了下一集
  const videoEndedHandledRef = useRef<boolean>(false); // 🔥 标记当前视频的 video:ended 事件是否已经被处理过（防止多个监听器重复触发）

  // 🚀 新增：连续切换源防抖和资源管理
  const sourceSwitchTimeoutRef = useRef<NodeJS.Timeout | null>(null);
  const pendingSwitchRef = useRef<any>(null); // 保存待处理的切换请求
  const switchPromiseRef = useRef<Promise<void> | null>(null); // 当前切换的Promise

  const artPlayerRef = useRef<any>(null);
  const artRef = useRef<HTMLDivElement | null>(null);

  // Wake Lock 相关
  const wakeLockRef = useRef<WakeLockSentinel | null>(null);

  // -----------------------------------------------------------------------------
  // 工具函数（Utils）
  // -----------------------------------------------------------------------------

  // bangumi ID检测（3-6位数字）
  const isBangumiId = (id: number): boolean => {
    const length = id.toString().length;
    return id > 0 && length >= 3 && length <= 6;
  };

  // bangumi缓存配置
  const BANGUMI_CACHE_EXPIRE = 4 * 60 * 60 * 1000; // 4小时，和douban详情一致

  // bangumi缓存工具函数（统一存储）
  const getBangumiCache = async (id: number) => {
    try {
      const cacheKey = `bangumi-details-${id}`;
      // 优先从统一存储获取
      const cached = await ClientCache.get(cacheKey);
      if (cached) return cached;
      
      // 兜底：从localStorage获取（兼容性）
      if (typeof localStorage !== 'undefined') {
        const localCached = localStorage.getItem(cacheKey);
        if (localCached) {
          const { data, expire } = JSON.parse(localCached);
          if (Date.now() <= expire) {
            return data;
          }
          localStorage.removeItem(cacheKey);
        }
      }
      
      return null;
    } catch (e) {
      console.warn('获取Bangumi缓存失败:', e);
      return null;
    }
  };

  const setBangumiCache = async (id: number, data: any) => {
    try {
      const cacheKey = `bangumi-details-${id}`;
      const expireSeconds = Math.floor(BANGUMI_CACHE_EXPIRE / 1000); // 转换为秒
      
      // 主要存储：统一存储
      await ClientCache.set(cacheKey, data, expireSeconds);
      
      // 兜底存储：localStorage（兼容性）
      if (typeof localStorage !== 'undefined') {
        try {
          const cacheData = {
            data,
            expire: Date.now() + BANGUMI_CACHE_EXPIRE,
            created: Date.now()
          };
          localStorage.setItem(cacheKey, JSON.stringify(cacheData));
        } catch (e) {
          // localStorage可能满了，忽略错误
        }
      }
    } catch (e) {
      console.warn('设置Bangumi缓存失败:', e);
    }
  };

  // 获取bangumi详情（带缓存）
  const fetchBangumiDetails = async (bangumiId: number) => {
    // 检查缓存
    const cached = await getBangumiCache(bangumiId);
    if (cached) {
      console.log(`Bangumi详情缓存命中: ${bangumiId}`);
      return cached;
    }

    try {
      const response = await fetch(`https://api.bgm.tv/v0/subjects/${bangumiId}`);
      if (response.ok) {
        const bangumiData = await response.json();
        
        // 保存到缓存
        await setBangumiCache(bangumiId, bangumiData);
        console.log(`Bangumi详情已缓存: ${bangumiId}`);
        
        return bangumiData;
      }
    } catch (error) {
      console.log('Failed to fetch bangumi details:', error);
    }
    return null;
  };

  /**
   * 生成搜索查询的多种变体，提高搜索命中率
   * @param originalQuery 原始查询
   * @returns 按优先级排序的搜索变体数组
   */
  const generateSearchVariants = (originalQuery: string): string[] => {
    const variants: string[] = [];
    const trimmed = originalQuery.trim();

    // 1. 原始查询（最高优先级）
    variants.push(trimmed);

    // 2. 处理中文标点符号变体
    const chinesePunctuationVariants = generateChinesePunctuationVariants(trimmed);
    chinesePunctuationVariants.forEach(variant => {
      if (!variants.includes(variant)) {
        variants.push(variant);
      }
    });

    // 3. 移除数字变体处理（优化性能，依赖downstream相关性评分处理数字差异）

    // 如果包含空格，生成额外变体
    if (trimmed.includes(' ')) {
      // 4. 去除所有空格
      const noSpaces = trimmed.replace(/\s+/g, '');
      if (noSpaces !== trimmed) {
        variants.push(noSpaces);
      }

      // 5. 标准化空格（多个空格合并为一个）
      const normalizedSpaces = trimmed.replace(/\s+/g, ' ');
      if (normalizedSpaces !== trimmed && !variants.includes(normalizedSpaces)) {
        variants.push(normalizedSpaces);
      }

      // 6. 提取关键词组合（针对"中餐厅 第九季"这种情况）
      const keywords = trimmed.split(/\s+/);
      if (keywords.length >= 2) {
        // 主要关键词 + 季/集等后缀
        const mainKeyword = keywords[0];
        const lastKeyword = keywords[keywords.length - 1];

        // 如果最后一个词包含"第"、"季"、"集"等，尝试组合
        if (/第|季|集|部|篇|章/.test(lastKeyword)) {
          const combined = mainKeyword + lastKeyword;
          if (!variants.includes(combined)) {
            variants.push(combined);
          }
        }

        // 7. 空格变冒号的变体（重要！针对"死神来了 血脉诅咒" -> "死神来了：血脉诅咒"）
        const withColon = trimmed.replace(/\s+/g, '：');
        if (!variants.includes(withColon)) {
          variants.push(withColon);
        }

        // 8. 空格变英文冒号的变体
        const withEnglishColon = trimmed.replace(/\s+/g, ':');
        if (!variants.includes(withEnglishColon)) {
          variants.push(withEnglishColon);
        }

        // 仅使用主关键词搜索（过滤无意义的词）
        const meaninglessWords = ['the', 'a', 'an', 'and', 'or', 'of', 'in', 'on', 'at', 'to', 'for', 'with', 'by'];
        if (!variants.includes(mainKeyword) &&
            !meaninglessWords.includes(mainKeyword.toLowerCase()) &&
            mainKeyword.length > 2) {
          variants.push(mainKeyword);
        }
      }
    }

    // 去重并返回
    return Array.from(new Set(variants));
  };

  // 移除数字变体生成函数（优化性能，依赖相关性评分处理）

  /**
   * 生成中文标点符号的搜索变体
   * @param query 原始查询
   * @returns 标点符号变体数组
   */
  const generateChinesePunctuationVariants = (query: string): string[] => {
    const variants: string[] = [];

    // 检查是否包含中文标点符号
    const chinesePunctuation = /[：；，。！？、""''（）【】《》]/;
    if (!chinesePunctuation.test(query)) {
      return variants;
    }

    // 中文冒号变体 (针对"死神来了：血脉诅咒"这种情况)
    if (query.includes('：')) {
      // 优先级1: 替换为空格 (最可能匹配，如"死神来了 血脉诅咒" 能匹配到 "死神来了6：血脉诅咒")
      const withSpace = query.replace(/：/g, ' ');
      variants.push(withSpace);

      // 优先级2: 完全去除冒号
      const noColon = query.replace(/：/g, '');
      variants.push(noColon);

      // 优先级3: 替换为英文冒号
      const englishColon = query.replace(/：/g, ':');
      variants.push(englishColon);

      // 优先级4: 提取冒号前的主标题 (降低优先级，避免匹配到错误的系列)
      const beforeColon = query.split('：')[0].trim();
      if (beforeColon && beforeColon !== query) {
        variants.push(beforeColon);
      }

      // 优先级5: 提取冒号后的副标题
      const afterColon = query.split('：')[1]?.trim();
      if (afterColon) {
        variants.push(afterColon);
      }
    }

    // 其他中文标点符号处理
    let cleanedQuery = query;

    // 替换中文标点为对应英文标点
    cleanedQuery = cleanedQuery.replace(/；/g, ';');
    cleanedQuery = cleanedQuery.replace(/，/g, ',');
    cleanedQuery = cleanedQuery.replace(/。/g, '.');
    cleanedQuery = cleanedQuery.replace(/！/g, '!');
    cleanedQuery = cleanedQuery.replace(/？/g, '?');
    cleanedQuery = cleanedQuery.replace(/"/g, '"');
    cleanedQuery = cleanedQuery.replace(/"/g, '"');
    cleanedQuery = cleanedQuery.replace(/'/g, "'");
    cleanedQuery = cleanedQuery.replace(/'/g, "'");
    cleanedQuery = cleanedQuery.replace(/（/g, '(');
    cleanedQuery = cleanedQuery.replace(/）/g, ')');
    cleanedQuery = cleanedQuery.replace(/【/g, '[');
    cleanedQuery = cleanedQuery.replace(/】/g, ']');
    cleanedQuery = cleanedQuery.replace(/《/g, '<');
    cleanedQuery = cleanedQuery.replace(/》/g, '>');

    if (cleanedQuery !== query) {
      variants.push(cleanedQuery);
    }

    // 完全去除所有标点符号
    const noPunctuation = query.replace(/[：；，。！？、""''（）【】《》:;,.!?"'()[\]<>]/g, '');
    if (noPunctuation !== query && noPunctuation.trim()) {
      variants.push(noPunctuation);
    }

    return variants;
  };

  // 检查是否包含查询中的所有关键词（与downstream评分逻辑保持一致）
  const checkAllKeywordsMatch = (queryTitle: string, resultTitle: string): boolean => {
    const queryWords = queryTitle.replace(/[^\w\s\u4e00-\u9fff]/g, '').split(/\s+/).filter(w => w.length > 0);

    // 检查结果标题是否包含查询中的所有关键词
    return queryWords.every(word => resultTitle.includes(word));
  };

  // 网盘搜索函数
  const handleNetDiskSearch = async (query: string) => {
    if (!query.trim()) return;

    setNetdiskLoading(true);
    setNetdiskError(null);
    setNetdiskResults(null);
    setNetdiskTotal(0);

    try {
      const response = await fetch(`/api/netdisk/search?q=${encodeURIComponent(query.trim())}`);
      const data = await response.json();

      if (data.success) {
        setNetdiskResults(data.data.merged_by_type || {});
        setNetdiskTotal(data.data.total || 0);
        console.log(`网盘搜索完成: "${query}" - ${data.data.total || 0} 个结果`);
      } else {
        setNetdiskError(data.error || '网盘搜索失败');
      }
    } catch (error: any) {
      console.error('网盘搜索请求失败:', error);
      setNetdiskError('网盘搜索请求失败，请稍后重试');
    } finally {
      setNetdiskLoading(false);
    }
  };

  // 播放源优选函数（针对旧iPad做极端保守优化）
  const preferBestSource = async (
    sources: SearchResult[]
  ): Promise<SearchResult> => {
    if (sources.length === 1) return sources[0];

    // 使用全局统一的设备检测结果
    const _isIPad = /iPad/i.test(userAgent) || (userAgent.includes('Macintosh') && navigator.maxTouchPoints >= 1);
    const _isIOS = isIOSGlobal;
    const isIOS13 = isIOS13Global;
    const isMobile = isMobileGlobal;

    // 如果是iPad或iOS13+（包括新iPad在桌面模式下），使用极简策略避免崩溃
    if (isIOS13) {
      console.log('检测到iPad/iOS13+设备，使用无测速优选策略避免崩溃');
      
      // 简单的源名称优先级排序，不进行实际测速
      const sourcePreference = [
        'ok', 'niuhu', 'ying', 'wasu', 'mgtv', 'iqiyi', 'youku', 'qq'
      ];
      
      const sortedSources = sources.sort((a, b) => {
        const aIndex = sourcePreference.findIndex(name => 
          a.source_name?.toLowerCase().includes(name)
        );
        const bIndex = sourcePreference.findIndex(name => 
          b.source_name?.toLowerCase().includes(name)
        );
        
        // 如果都在优先级列表中，按优先级排序
        if (aIndex !== -1 && bIndex !== -1) {
          return aIndex - bIndex;
        }
        // 如果只有一个在优先级列表中，优先选择它
        if (aIndex !== -1) return -1;
        if (bIndex !== -1) return 1;
        
        // 都不在优先级列表中，保持原始顺序
        return 0;
      });
      
      console.log('iPad/iOS13+优选结果:', sortedSources.map(s => s.source_name));
      return sortedSources[0];
    }

    // 移动设备使用轻量级测速（仅ping，不创建HLS）
    if (isMobile) {
      console.log('移动设备使用轻量级优选');
      return await lightweightPreference(sources);
    }

    // 桌面设备使用原来的测速方法（控制并发）
    return await fullSpeedTest(sources);
  };

  // 轻量级优选：仅测试连通性，不创建video和HLS
  const lightweightPreference = async (sources: SearchResult[]): Promise<SearchResult> => {
    console.log('开始轻量级测速，仅测试连通性');
    
    const results = await Promise.all(
      sources.map(async (source) => {
        try {
          if (!source.episodes || source.episodes.length === 0) {
            return { source, pingTime: 9999, available: false };
          }

          const episodeUrl = source.episodes.length > 1 
            ? source.episodes[1] 
            : source.episodes[0];
          
          // 仅测试连通性和响应时间
          const startTime = performance.now();
          await fetch(episodeUrl, { 
            method: 'HEAD', 
            mode: 'no-cors',
            signal: AbortSignal.timeout(3000) // 3秒超时
          });
          const pingTime = performance.now() - startTime;
          
          return { 
            source, 
            pingTime: Math.round(pingTime), 
            available: true 
          };
        } catch (error) {
          console.warn(`轻量级测速失败: ${source.source_name}`, error);
          return { source, pingTime: 9999, available: false };
        }
      })
    );

    // 按可用性和响应时间排序
    const sortedResults = results
      .filter(r => r.available)
      .sort((a, b) => a.pingTime - b.pingTime);

    if (sortedResults.length === 0) {
      console.warn('所有源都不可用，返回第一个');
      return sources[0];
    }

    console.log('轻量级优选结果:', sortedResults.map(r => 
      `${r.source.source_name}: ${r.pingTime}ms`
    ));
    
    return sortedResults[0].source;
  };

  // 完整测速（桌面设备）
  const fullSpeedTest = async (sources: SearchResult[]): Promise<SearchResult> => {
    // 桌面设备使用小批量并发，避免创建过多实例
    const concurrency = 2;
    const allResults: Array<{
      source: SearchResult;
      testResult: { quality: string; loadSpeed: string; pingTime: number };
    } | null> = [];

    for (let i = 0; i < sources.length; i += concurrency) {
      const batch = sources.slice(i, i + concurrency);
      console.log(`测速批次 ${Math.floor(i/concurrency) + 1}/${Math.ceil(sources.length/concurrency)}: ${batch.length} 个源`);
      
      const batchResults = await Promise.all(
        batch.map(async (source) => {
          try {
            if (!source.episodes || source.episodes.length === 0) {
              return null;
            }

            const episodeUrl = source.episodes.length > 1
              ? source.episodes[1]
              : source.episodes[0];
            
            const testResult = await getVideoResolutionFromM3u8(episodeUrl);
            return { source, testResult };
          } catch (error) {
            console.warn(`测速失败: ${source.source_name}`, error);
            return null;
          }
        })
      );
      
      allResults.push(...batchResults);
      
      // 批次间延迟，让资源有时间清理
      if (i + concurrency < sources.length) {
        await new Promise(resolve => setTimeout(resolve, 500));
      }
    }

    // 等待所有测速完成，包含成功和失败的结果
    // 保存所有测速结果到 precomputedVideoInfo，供 EpisodeSelector 使用（包含错误结果）
    const newVideoInfoMap = new Map<
      string,
      {
        quality: string;
        loadSpeed: string;
        pingTime: number;
        hasError?: boolean;
      }
    >();
    allResults.forEach((result, index) => {
      const source = sources[index];
      const sourceKey = `${source.source}-${source.id}`;

      if (result) {
        // 成功的结果
        newVideoInfoMap.set(sourceKey, result.testResult);
      }
    });

    // 过滤出成功的结果用于优选计算
    const successfulResults = allResults.filter(Boolean) as Array<{
      source: SearchResult;
      testResult: { quality: string; loadSpeed: string; pingTime: number };
    }>;

    setPrecomputedVideoInfo(newVideoInfoMap);

    if (successfulResults.length === 0) {
      console.warn('所有播放源测速都失败，使用第一个播放源');
      return sources[0];
    }

    // 找出所有有效速度的最大值，用于线性映射
    const validSpeeds = successfulResults
      .map((result) => {
        const speedStr = result.testResult.loadSpeed;
        if (speedStr === '未知' || speedStr === '测量中...') return 0;

        const match = speedStr.match(/^([\d.]+)\s*(KB\/s|MB\/s)$/);
        if (!match) return 0;

        const value = parseFloat(match[1]);
        const unit = match[2];
        return unit === 'MB/s' ? value * 1024 : value; // 统一转换为 KB/s
      })
      .filter((speed) => speed > 0);

    const maxSpeed = validSpeeds.length > 0 ? Math.max(...validSpeeds) : 1024; // 默认1MB/s作为基准

    // 找出所有有效延迟的最小值和最大值，用于线性映射
    const validPings = successfulResults
      .map((result) => result.testResult.pingTime)
      .filter((ping) => ping > 0);

    const minPing = validPings.length > 0 ? Math.min(...validPings) : 50;
    const maxPing = validPings.length > 0 ? Math.max(...validPings) : 1000;

    // 计算每个结果的评分
    const resultsWithScore = successfulResults.map((result) => ({
      ...result,
      score: calculateSourceScore(
        result.testResult,
        maxSpeed,
        minPing,
        maxPing
      ),
    }));

    // 按综合评分排序，选择最佳播放源
    resultsWithScore.sort((a, b) => b.score - a.score);

    console.log('播放源评分排序结果:');
    resultsWithScore.forEach((result, index) => {
      console.log(
        `${index + 1}. ${result.source.source_name
        } - 评分: ${result.score.toFixed(2)} (${result.testResult.quality}, ${result.testResult.loadSpeed
        }, ${result.testResult.pingTime}ms)`
      );
    });

    return resultsWithScore[0].source;
  };

  // 计算播放源综合评分
  const calculateSourceScore = (
    testResult: {
      quality: string;
      loadSpeed: string;
      pingTime: number;
    },
    maxSpeed: number,
    minPing: number,
    maxPing: number
  ): number => {
    let score = 0;

    // 分辨率评分 (40% 权重)
    const qualityScore = (() => {
      switch (testResult.quality) {
        case '4K':
          return 100;
        case '2K':
          return 85;
        case '1080p':
          return 75;
        case '720p':
          return 60;
        case '480p':
          return 40;
        case 'SD':
          return 20;
        default:
          return 0;
      }
    })();
    score += qualityScore * 0.4;

    // 下载速度评分 (40% 权重) - 基于最大速度线性映射
    const speedScore = (() => {
      const speedStr = testResult.loadSpeed;
      if (speedStr === '未知' || speedStr === '测量中...') return 30;

      // 解析速度值
      const match = speedStr.match(/^([\d.]+)\s*(KB\/s|MB\/s)$/);
      if (!match) return 30;

      const value = parseFloat(match[1]);
      const unit = match[2];
      const speedKBps = unit === 'MB/s' ? value * 1024 : value;

      // 基于最大速度线性映射，最高100分
      const speedRatio = speedKBps / maxSpeed;
      return Math.min(100, Math.max(0, speedRatio * 100));
    })();
    score += speedScore * 0.4;

    // 网络延迟评分 (20% 权重) - 基于延迟范围线性映射
    const pingScore = (() => {
      const ping = testResult.pingTime;
      if (ping <= 0) return 0; // 无效延迟给默认分

      // 如果所有延迟都相同，给满分
      if (maxPing === minPing) return 100;

      // 线性映射：最低延迟=100分，最高延迟=0分
      const pingRatio = (maxPing - ping) / (maxPing - minPing);
      return Math.min(100, Math.max(0, pingRatio * 100));
    })();
    score += pingScore * 0.2;

    return Math.round(score * 100) / 100; // 保留两位小数
  };

  // 更新视频地址
  const updateVideoUrl = async (
    detailData: SearchResult | null,
    episodeIndex: number
  ) => {
    if (
      !detailData ||
      !detailData.episodes ||
      episodeIndex >= detailData.episodes.length
    ) {
      setVideoUrl('');
      return;
    }

    const episodeData = detailData.episodes[episodeIndex];

    // 检查是否为短剧格式
    if (episodeData && episodeData.startsWith('shortdrama:')) {
      try {
        const [, videoId, episode] = episodeData.split(':');
        const response = await fetch(
          `/api/shortdrama/parse?id=${videoId}&episode=${episode}`
        );

        if (response.ok) {
          const result = await response.json();
          const newUrl = result.url || '';
          if (newUrl !== videoUrl) {
            setVideoUrl(newUrl);
          }
        } else {
          setError('短剧解析失败');
          setVideoUrl('');
        }
      } catch (err) {
        console.error('短剧URL解析失败:', err);
        setError('短剧解析失败');
        setVideoUrl('');
      }
    } else {
      // 普通视频格式
      const newUrl = episodeData || '';
      if (newUrl !== videoUrl) {
        setVideoUrl(newUrl);
      }
    }
  };

  const ensureVideoSource = (video: HTMLVideoElement | null, url: string) => {
    if (!video || !url) return;
    const sources = Array.from(video.getElementsByTagName('source'));
    const existed = sources.some((s) => s.src === url);
    if (!existed) {
      // 移除旧的 source，保持唯一
      sources.forEach((s) => s.remove());
      const sourceEl = document.createElement('source');
      sourceEl.src = url;
      video.appendChild(sourceEl);
    }

    // 始终允许远程播放（AirPlay / Cast）
    video.disableRemotePlayback = false;
    // 如果曾经有禁用属性，移除之
    if (video.hasAttribute('disableRemotePlayback')) {
      video.removeAttribute('disableRemotePlayback');
    }
  };

  // 检测移动设备（在组件层级定义）- 参考ArtPlayer compatibility.js
  const userAgent = typeof navigator !== 'undefined' ? navigator.userAgent : '';
  const isIOSGlobal = /iPad|iPhone|iPod/i.test(userAgent) && !(window as any).MSStream;
  const isIOS13Global = isIOSGlobal || (userAgent.includes('Macintosh') && navigator.maxTouchPoints >= 1);
  const isMobileGlobal = /Android|webOS|iPhone|iPad|iPod|BlackBerry|IEMobile|Opera Mini/i.test(userAgent) || isIOS13Global;

  // 内存压力检测和清理（针对移动设备）
  const checkMemoryPressure = async () => {
    // 仅在支持performance.memory的浏览器中执行
    if (typeof performance !== 'undefined' && 'memory' in performance) {
      try {
        const memInfo = (performance as any).memory;
        const usedJSHeapSize = memInfo.usedJSHeapSize;
        const heapLimit = memInfo.jsHeapSizeLimit;
        
        // 计算内存使用率
        const memoryUsageRatio = usedJSHeapSize / heapLimit;
        
        console.log(`内存使用情况: ${(memoryUsageRatio * 100).toFixed(2)}% (${(usedJSHeapSize / 1024 / 1024).toFixed(2)}MB / ${(heapLimit / 1024 / 1024).toFixed(2)}MB)`);
        
        // 如果内存使用超过75%，触发清理
        if (memoryUsageRatio > 0.75) {
          console.warn('内存使用过高，清理缓存...');
          
          // 清理弹幕缓存
          try {
            // 清理统一存储中的弹幕缓存
            await ClientCache.clearExpired('danmu-cache');
            
            // 兜底清理localStorage中的弹幕缓存（兼容性）
            const oldCacheKey = 'lunatv_danmu_cache';
            localStorage.removeItem(oldCacheKey);
            console.log('弹幕缓存已清理');
          } catch (e) {
            console.warn('清理弹幕缓存失败:', e);
          }
          
          // 尝试强制垃圾回收（如果可用）
          if (typeof (window as any).gc === 'function') {
            (window as any).gc();
            console.log('已触发垃圾回收');
          }
          
          return true; // 返回真表示高内存压力
        }
      } catch (error) {
        console.warn('内存检测失败:', error);
      }
    }
    return false;
  };

  // 定期内存检查（仅在移动设备上）
  useEffect(() => {
    if (!isMobileGlobal) return;
    
    const memoryCheckInterval = setInterval(() => {
      // 异步调用内存检查，不阻塞定时器
      checkMemoryPressure().catch(console.error);
    }, 30000); // 每30秒检查一次
    
    return () => {
      clearInterval(memoryCheckInterval);
    };
  }, [isMobileGlobal]);
  const requestWakeLock = async () => {
    try {
      if ('wakeLock' in navigator) {
        wakeLockRef.current = await (navigator as any).wakeLock.request(
          'screen'
        );
        console.log('Wake Lock 已启用');
      }
    } catch (err) {
      console.warn('Wake Lock 请求失败:', err);
    }
  };

  const releaseWakeLock = async () => {
    try {
      if (wakeLockRef.current) {
        await wakeLockRef.current.release();
        wakeLockRef.current = null;
        console.log('Wake Lock 已释放');
      }
    } catch (err) {
      console.warn('Wake Lock 释放失败:', err);
    }
  };

  // 清理播放器资源的统一函数（添加更完善的清理逻辑）
  const cleanupPlayer = () => {
    // 🚀 新增：清理弹幕优化相关的定时器
    if (danmuOperationTimeoutRef.current) {
      clearTimeout(danmuOperationTimeoutRef.current);
      danmuOperationTimeoutRef.current = null;
    }
    
    if (episodeSwitchTimeoutRef.current) {
      clearTimeout(episodeSwitchTimeoutRef.current);
      episodeSwitchTimeoutRef.current = null;
    }
    
    // 清理弹幕状态引用
    danmuPluginStateRef.current = null;
    
    if (artPlayerRef.current) {
      try {
        // 1. 清理弹幕插件的WebWorker
        if (artPlayerRef.current.plugins?.artplayerPluginDanmuku) {
          const danmukuPlugin = artPlayerRef.current.plugins.artplayerPluginDanmuku;
          
          // 尝试获取并清理WebWorker
          if (danmukuPlugin.worker && typeof danmukuPlugin.worker.terminate === 'function') {
            danmukuPlugin.worker.terminate();
            console.log('弹幕WebWorker已清理');
          }
          
          // 清空弹幕数据
          if (typeof danmukuPlugin.reset === 'function') {
            danmukuPlugin.reset();
          }
        }

        // 2. 销毁HLS实例
        if (artPlayerRef.current.video.hls) {
          artPlayerRef.current.video.hls.destroy();
          console.log('HLS实例已销毁');
        }

        // 3. 销毁ArtPlayer实例 (使用false参数避免DOM清理冲突)
        artPlayerRef.current.destroy(false);
        artPlayerRef.current = null;

        console.log('播放器资源已清理');
      } catch (err) {
        console.warn('清理播放器资源时出错:', err);
        // 即使出错也要确保引用被清空
        artPlayerRef.current = null;
      }
    }
  };

  // 去广告相关函数
  function filterAdsFromM3U8(m3u8Content: string): string {
    if (!m3u8Content) return '';

    // 按行分割M3U8内容
    const lines = m3u8Content.split('\n');
    const filteredLines = [];

    for (let i = 0; i < lines.length; i++) {
      const line = lines[i];

      // 只过滤#EXT-X-DISCONTINUITY标识
      if (!line.includes('#EXT-X-DISCONTINUITY')) {
        filteredLines.push(line);
      }
    }

    return filteredLines.join('\n');
  }

  const formatTime = (seconds: number): string => {
    if (seconds === 0) return '00:00';

    const hours = Math.floor(seconds / 3600);
    const minutes = Math.floor((seconds % 3600) / 60);
    const remainingSeconds = Math.round(seconds % 60);

    if (hours === 0) {
      // 不到一小时，格式为 00:00
      return `${minutes.toString().padStart(2, '0')}:${remainingSeconds
        .toString()
        .padStart(2, '0')}`;
    } else {
      // 超过一小时，格式为 00:00:00
      return `${hours.toString().padStart(2, '0')}:${minutes
        .toString()
        .padStart(2, '0')}:${remainingSeconds.toString().padStart(2, '0')}`;
    }
  };

  class CustomHlsJsLoader extends Hls.DefaultConfig.loader {
    constructor(config: any) {
      super(config);
      const load = this.load.bind(this);
      this.load = function (context: any, config: any, callbacks: any) {
        // 拦截manifest和level请求
        if (
          (context as any).type === 'manifest' ||
          (context as any).type === 'level'
        ) {
          const onSuccess = callbacks.onSuccess;
          callbacks.onSuccess = function (
            response: any,
            stats: any,
            context: any
          ) {
            // 如果是m3u8文件，处理内容以移除广告分段
            if (response.data && typeof response.data === 'string') {
              // 过滤掉广告段 - 实现更精确的广告过滤逻辑
              response.data = filterAdsFromM3U8(response.data);
            }
            return onSuccess(response, stats, context, null);
          };
        }
        // 执行原始load方法
        load(context, config, callbacks);
      };
    }
  }

  // 🚀 优化的弹幕操作处理函数（防抖 + 性能优化）
  const handleDanmuOperationOptimized = (nextState: boolean) => {
    // 清除之前的防抖定时器
    if (danmuOperationTimeoutRef.current) {
      clearTimeout(danmuOperationTimeoutRef.current);
    }
    
    // 立即更新UI状态（确保响应性）
    externalDanmuEnabledRef.current = nextState;
    setExternalDanmuEnabled(nextState);
    
    // 同步保存到localStorage（快速操作）
    try {
      localStorage.setItem('enable_external_danmu', String(nextState));
    } catch (e) {
      console.warn('localStorage设置失败:', e);
    }
    
    // 防抖处理弹幕数据操作（避免频繁切换时的性能问题）
    danmuOperationTimeoutRef.current = setTimeout(async () => {
      try {
        if (artPlayerRef.current?.plugins?.artplayerPluginDanmuku) {
          const plugin = artPlayerRef.current.plugins.artplayerPluginDanmuku;
          
          if (nextState) {
            // 开启弹幕：使用更温和的加载方式
            console.log('🚀 优化后开启外部弹幕...');
            
            // 使用requestIdleCallback优化性能（如果可用）
            const loadDanmu = async () => {
              const externalDanmu = await loadExternalDanmu();
              // 二次确认状态，防止快速切换导致的状态不一致
              if (externalDanmuEnabledRef.current && artPlayerRef.current?.plugins?.artplayerPluginDanmuku) {
                plugin.load(externalDanmu);
                plugin.show();
                console.log('✅ 外部弹幕已优化加载:', externalDanmu.length, '条');
                
                if (artPlayerRef.current && externalDanmu.length > 0) {
                  artPlayerRef.current.notice.show = `已加载 ${externalDanmu.length} 条弹幕`;
                }
              }
            };
            
            // 使用 requestIdleCallback 或 setTimeout 来确保不阻塞主线程
            if (typeof requestIdleCallback !== 'undefined') {
              requestIdleCallback(loadDanmu, { timeout: 1000 });
            } else {
              setTimeout(loadDanmu, 50);
            }
          } else {
            // 关闭弹幕：立即处理
            console.log('🚀 优化后关闭外部弹幕...');
            plugin.load(); // 不传参数，真正清空弹幕
            plugin.hide();
            console.log('✅ 外部弹幕已关闭');
            
            if (artPlayerRef.current) {
              artPlayerRef.current.notice.show = '外部弹幕已关闭';
            }
          }
        }
      } catch (error) {
        console.error('优化后弹幕操作失败:', error);
      }
    }, 300); // 300ms防抖延迟
  };

  // 加载外部弹幕数据（带缓存和防重复）
  const loadExternalDanmu = async (): Promise<any[]> => {
    if (!externalDanmuEnabledRef.current) {
      console.log('外部弹幕开关已关闭');
      return [];
    }
    
    // 生成当前请求的唯一标识
    const currentVideoTitle = videoTitle;
    const currentVideoYear = videoYear; 
    const currentVideoDoubanId = videoDoubanId;
    const currentEpisodeNum = currentEpisodeIndex + 1;
    const requestKey = `${currentVideoTitle}_${currentVideoYear}_${currentVideoDoubanId}_${currentEpisodeNum}`;
    
    // 🚀 优化加载状态检测：更智能的卡住检测
    const now = Date.now();
    const loadingState = danmuLoadingRef.current as any;
    const lastLoadTime = loadingState?.timestamp || 0;
    const lastRequestKey = loadingState?.requestKey || '';
    const isStuckLoad = now - lastLoadTime > 15000; // 降低到15秒超时
    const isSameRequest = lastRequestKey === requestKey;

    // 智能重复检测：区分真正的重复和卡住的请求
    if (loadingState?.loading && isSameRequest && !isStuckLoad) {
      console.log('⏳ 弹幕正在加载中，跳过重复请求');
      return [];
    }

    // 强制重置卡住的加载状态
    if (isStuckLoad && loadingState?.loading) {
      console.warn('🔧 检测到弹幕加载超时，强制重置 (15秒)');
      danmuLoadingRef.current = false;
    }

    // 设置新的加载状态，包含更多上下文信息
    danmuLoadingRef.current = {
      loading: true,
      timestamp: now,
      requestKey,
      source: currentSource,
      episode: currentEpisodeNum
    } as any;
    lastDanmuLoadKeyRef.current = requestKey;
    
    try {
      const params = new URLSearchParams();
      
      // 使用当前最新的state值而不是ref值
      const currentVideoTitle = videoTitle;
      const currentVideoYear = videoYear; 
      const currentVideoDoubanId = videoDoubanId;
      const currentEpisodeNum = currentEpisodeIndex + 1;
      
      if (currentVideoDoubanId && currentVideoDoubanId > 0) {
        params.append('douban_id', currentVideoDoubanId.toString());
      }
      if (currentVideoTitle) {
        params.append('title', currentVideoTitle);
      }
      if (currentVideoYear) {
        params.append('year', currentVideoYear);
      }
      if (currentEpisodeIndex !== null && currentEpisodeIndex >= 0) {
        params.append('episode', currentEpisodeNum.toString());
      }

      if (!params.toString()) {
        console.log('没有可用的参数获取弹幕');
        return [];
      }

      // 生成缓存键（使用state值确保准确性）
      const cacheKey = `${currentVideoTitle}_${currentVideoYear}_${currentVideoDoubanId}_${currentEpisodeNum}`;
      const now = Date.now();
      
      console.log('🔑 弹幕缓存调试信息:');
      console.log('- 缓存键:', cacheKey);
      console.log('- 当前时间:', now);
      console.log('- 视频标题:', currentVideoTitle);
      console.log('- 视频年份:', currentVideoYear);
      console.log('- 豆瓣ID:', currentVideoDoubanId);
      console.log('- 集数:', currentEpisodeNum);
      
      // 检查缓存
      console.log('🔍 检查弹幕缓存:', cacheKey);
      const cached = await getDanmuCacheItem(cacheKey);
      if (cached) {
        console.log('📦 找到缓存数据:');
        console.log('- 缓存时间:', cached.timestamp);
        console.log('- 时间差:', now - cached.timestamp, 'ms');
        console.log('- 缓存有效期:', DANMU_CACHE_DURATION * 1000, 'ms');
        console.log('- 是否过期:', (now - cached.timestamp) >= (DANMU_CACHE_DURATION * 1000));
        
        if ((now - cached.timestamp) < (DANMU_CACHE_DURATION * 1000)) {
          console.log('✅ 使用弹幕缓存数据，缓存键:', cacheKey);
          console.log('📊 缓存弹幕数量:', cached.data.length);
          return cached.data;
        }
      } else {
        console.log('❌ 未找到缓存数据');
      }

      console.log('开始获取外部弹幕，参数:', params.toString());
      const response = await fetch(`/api/danmu-external?${params}`);
      console.log('弹幕API响应状态:', response.status, response.statusText);
      
      if (!response.ok) {
        const errorText = await response.text();
        console.error('弹幕API请求失败:', response.status, errorText);
        return [];
      }

      const data = await response.json();
      console.log('外部弹幕API返回数据:', data);
      console.log('外部弹幕加载成功:', data.total || 0, '条');
      
      const finalDanmu = data.danmu || [];
      console.log('最终弹幕数据:', finalDanmu.length, '条');
      
      // 缓存结果
      console.log('💾 保存弹幕到统一存储:');
      console.log('- 缓存键:', cacheKey);
      console.log('- 弹幕数量:', finalDanmu.length);
      console.log('- 保存时间:', now);
      
      // 保存到统一存储
      await setDanmuCacheItem(cacheKey, finalDanmu);
      
      return finalDanmu;
    } catch (error) {
      console.error('加载外部弹幕失败:', error);
      console.log('弹幕加载失败，返回空结果');
      return [];
    } finally {
      // 重置加载状态
      danmuLoadingRef.current = false;
    }
  };

  // 🚀 优化的集数变化处理（防抖 + 状态保护）
  useEffect(() => {
    // 🔥 标记正在切换集数（只在非换源时）
    if (!isSourceChangingRef.current) {
      isEpisodeChangingRef.current = true;
      // 🔑 立即重置 SkipController 触发标志，允许新集数自动跳过片头片尾
      isSkipControllerTriggeredRef.current = false;
      videoEndedHandledRef.current = false;
      console.log('🔄 开始切换集数，重置自动跳过标志');
    }

    updateVideoUrl(detail, currentEpisodeIndex);

    // 🚀 如果正在换源，跳过弹幕处理（换源会在完成后手动处理）
    if (isSourceChangingRef.current) {
      console.log('⏭️ 正在换源，跳过弹幕处理');
      return;
    }

    // 🔥 关键修复：重置弹幕加载标识，确保新集数能正确加载弹幕
    lastDanmuLoadKeyRef.current = '';
    danmuLoadingRef.current = false; // 重置加载状态

    // 清除之前的集数切换定时器，防止重复执行
    if (episodeSwitchTimeoutRef.current) {
      clearTimeout(episodeSwitchTimeoutRef.current);
    }

    // 如果播放器已经存在且弹幕插件已加载，重新加载弹幕
    if (artPlayerRef.current && artPlayerRef.current.plugins?.artplayerPluginDanmuku) {
      console.log('🚀 集数变化，优化后重新加载弹幕');

      // 🔥 关键修复：立即清空当前弹幕，避免旧弹幕残留
      const plugin = artPlayerRef.current.plugins.artplayerPluginDanmuku;
      plugin.reset(); // 立即回收所有正在显示的弹幕DOM
      plugin.load(); // 不传参数，完全清空弹幕队列
      console.log('🧹 已清空旧弹幕数据');

      // 保存当前弹幕插件状态
      danmuPluginStateRef.current = {
        isHide: artPlayerRef.current.plugins.artplayerPluginDanmuku.isHide,
        isStop: artPlayerRef.current.plugins.artplayerPluginDanmuku.isStop,
        option: artPlayerRef.current.plugins.artplayerPluginDanmuku.option
      };
      
      // 使用防抖处理弹幕重新加载
      episodeSwitchTimeoutRef.current = setTimeout(async () => {
        try {
          // 确保播放器和插件仍然存在（防止快速切换时的状态不一致）
          if (!artPlayerRef.current?.plugins?.artplayerPluginDanmuku) {
            console.warn('⚠️ 集数切换后弹幕插件不存在，跳过弹幕加载');
            return;
          }
          
          const externalDanmu = await loadExternalDanmu(); // 这里会检查开关状态
          console.log('🔄 集数变化后外部弹幕加载结果:', externalDanmu);
          
          // 再次确认插件状态
          if (artPlayerRef.current?.plugins?.artplayerPluginDanmuku) {
            const plugin = artPlayerRef.current.plugins.artplayerPluginDanmuku;
            
            if (externalDanmu.length > 0) {
              console.log('✅ 向播放器插件重新加载弹幕数据:', externalDanmu.length, '条');
              plugin.load(externalDanmu);
              
              // 恢复弹幕插件的状态
              if (danmuPluginStateRef.current) {
                if (!danmuPluginStateRef.current.isHide) {
                  plugin.show();
                }
              }
              
              if (artPlayerRef.current) {
                artPlayerRef.current.notice.show = `已加载 ${externalDanmu.length} 条弹幕`;
              }
            } else {
              console.log('📭 集数变化后没有弹幕数据可加载');
              plugin.load(); // 不传参数，确保清空弹幕

              if (artPlayerRef.current) {
                artPlayerRef.current.notice.show = '暂无弹幕数据';
              }
            }
          }
        } catch (error) {
          console.error('❌ 集数变化后加载外部弹幕失败:', error);
        } finally {
          // 清理定时器引用
          episodeSwitchTimeoutRef.current = null;
        }
      }, 800); // 缩短延迟时间，提高响应性
    }
  }, [detail, currentEpisodeIndex]);

  // 进入页面时直接获取全部源信息
  useEffect(() => {
    const fetchSourceDetail = async (
      source: string,
      id: string
    ): Promise<SearchResult[]> => {
      try {
        let detailResponse;

        // 判断是否为短剧源
        if (source === 'shortdrama') {
          detailResponse = await fetch(
            `/api/shortdrama/detail?id=${id}&episode=1`
          );
        } else {
          detailResponse = await fetch(
            `/api/detail?source=${source}&id=${id}`
          );
        }

        if (!detailResponse.ok) {
          throw new Error('获取视频详情失败');
        }
        const detailData = (await detailResponse.json()) as SearchResult;
        setAvailableSources([detailData]);
        return [detailData];
      } catch (err) {
        console.error('获取视频详情失败:', err);
        return [];
      } finally {
        setSourceSearchLoading(false);
      }
    };
    const fetchSourcesData = async (query: string): Promise<SearchResult[]> => {
      // 使用智能搜索变体获取全部源信息
      try {
        console.log('开始智能搜索，原始查询:', query);
        const searchVariants = generateSearchVariants(query.trim());
        console.log('生成的搜索变体:', searchVariants);
        
        const allResults: SearchResult[] = [];
        let bestResults: SearchResult[] = [];
        
        // 依次尝试每个搜索变体，采用早期退出策略
        for (const variant of searchVariants) {
          console.log('尝试搜索变体:', variant);

          const response = await fetch(
            `/api/search?q=${encodeURIComponent(variant)}`
          );
          if (!response.ok) {
            console.warn(`搜索变体 "${variant}" 失败:`, response.statusText);
            continue;
          }
          const data = await response.json();

          if (data.results && data.results.length > 0) {
            allResults.push(...data.results);

            // 移除早期退出策略，让downstream的相关性评分发挥作用

            // 处理搜索结果，使用智能模糊匹配（与downstream评分逻辑保持一致）
            const filteredResults = data.results.filter(
              (result: SearchResult) => {
                const queryTitle = videoTitleRef.current.replaceAll(' ', '').toLowerCase();
                const resultTitle = result.title.replaceAll(' ', '').toLowerCase();

                // 智能标题匹配：支持数字变体和标点符号变化
                const titleMatch = resultTitle.includes(queryTitle) ||
                  queryTitle.includes(resultTitle) ||
                  // 移除数字和标点后匹配（针对"死神来了：血脉诅咒" vs "死神来了6：血脉诅咒"）
                  resultTitle.replace(/\d+|[：:]/g, '') === queryTitle.replace(/\d+|[：:]/g, '') ||
                  // 通用关键词匹配：检查是否包含查询中的所有关键词
                  checkAllKeywordsMatch(queryTitle, resultTitle);

                const yearMatch = videoYearRef.current
                  ? result.year.toLowerCase() === videoYearRef.current.toLowerCase()
                  : true;
                const typeMatch = searchType
                  ? (searchType === 'tv' && result.episodes.length > 1) ||
                    (searchType === 'movie' && result.episodes.length === 1)
                  : true;

                return titleMatch && yearMatch && typeMatch;
              }
            );

            if (filteredResults.length > 0) {
              console.log(`变体 "${variant}" 找到 ${filteredResults.length} 个精确匹配结果`);
              bestResults = filteredResults;
              break; // 找到精确匹配就停止
            }
          }
        }
        
        // 智能匹配：英文标题严格匹配，中文标题宽松匹配
        let finalResults = bestResults;

        // 如果没有精确匹配，根据语言类型进行不同策略的匹配
        if (bestResults.length === 0) {
          const queryTitle = videoTitleRef.current.toLowerCase().trim();
          const allCandidates = allResults;

          // 检测查询主要语言（英文 vs 中文）
          const englishChars = (queryTitle.match(/[a-z\s]/g) || []).length;
          const chineseChars = (queryTitle.match(/[\u4e00-\u9fff]/g) || []).length;
          const isEnglishQuery = englishChars > chineseChars;

          console.log(`搜索语言检测: ${isEnglishQuery ? '英文' : '中文'} - "${queryTitle}"`);

          let relevantMatches;

          if (isEnglishQuery) {
            // 英文查询：使用词汇匹配策略，避免不相关结果
            console.log('使用英文词汇匹配策略');

            // 提取有效英文词汇（过滤停用词）
            const queryWords = queryTitle.toLowerCase()
              .replace(/[^\w\s]/g, ' ')
              .split(/\s+/)
              .filter(word => word.length > 2 && !['the', 'a', 'an', 'and', 'or', 'of', 'in', 'on', 'at', 'to', 'for', 'with', 'by'].includes(word));

            console.log('英文关键词:', queryWords);

            relevantMatches = allCandidates.filter(result => {
              const title = result.title.toLowerCase();
              const titleWords = title.replace(/[^\w\s]/g, ' ').split(/\s+/).filter(word => word.length > 1);

              // 计算词汇匹配度：标题必须包含至少50%的查询关键词
              const matchedWords = queryWords.filter(queryWord =>
                titleWords.some(titleWord =>
                  titleWord.includes(queryWord) || queryWord.includes(titleWord) ||
                  // 允许部分相似（如gumball vs gum）
                  (queryWord.length > 4 && titleWord.length > 4 &&
                   queryWord.substring(0, 4) === titleWord.substring(0, 4))
                )
              );

              const wordMatchRatio = matchedWords.length / queryWords.length;
              if (wordMatchRatio >= 0.5) {
                console.log(`英文词汇匹配 (${matchedWords.length}/${queryWords.length}): "${result.title}" - 匹配词: [${matchedWords.join(', ')}]`);
                return true;
              }
              return false;
            });
          } else {
            // 中文查询：宽松匹配，保持现有行为
            console.log('使用中文宽松匹配策略');
            relevantMatches = allCandidates.filter(result => {
              const title = result.title.toLowerCase();
              const normalizedQuery = queryTitle.replace(/[^\w\u4e00-\u9fff]/g, '');
              const normalizedTitle = title.replace(/[^\w\u4e00-\u9fff]/g, '');

              // 包含匹配或50%相似度
              if (normalizedTitle.includes(normalizedQuery) || normalizedQuery.includes(normalizedTitle)) {
                console.log(`中文包含匹配: "${result.title}"`);
                return true;
              }

              const commonChars = Array.from(normalizedQuery).filter(char => normalizedTitle.includes(char)).length;
              const similarity = commonChars / normalizedQuery.length;
              if (similarity >= 0.5) {
                console.log(`中文相似匹配 (${(similarity*100).toFixed(1)}%): "${result.title}"`);
                return true;
              }
              return false;
            });
          }

          console.log(`匹配结果: ${relevantMatches.length}/${allCandidates.length}`);

          const maxResults = isEnglishQuery ? 5 : 20; // 英文更严格控制结果数
          if (relevantMatches.length > 0 && relevantMatches.length <= maxResults) {
            finalResults = Array.from(
              new Map(relevantMatches.map(item => [`${item.source}-${item.id}`, item])).values()
            );
          } else {
            console.log('没有找到合理的匹配，返回空结果');
            finalResults = [];
          }
        }
          
        console.log(`智能搜索完成，最终返回 ${finalResults.length} 个结果`);
        setAvailableSources(finalResults);
        return finalResults;
      } catch (err) {
        console.error('智能搜索失败:', err);
        setSourceSearchError(err instanceof Error ? err.message : '搜索失败');
        setAvailableSources([]);
        return [];
      } finally {
        setSourceSearchLoading(false);
      }
    };

    const initAll = async () => {
      if (!currentSource && !currentId && !videoTitle && !searchTitle) {
        setError('缺少必要参数');
        setLoading(false);
        return;
      }
      setLoading(true);
      setLoadingStage(currentSource && currentId ? 'fetching' : 'searching');
      setLoadingMessage(
        currentSource && currentId
          ? '🎬 正在获取视频详情...'
          : '🔍 正在搜索播放源...'
      );

      let sourcesInfo: SearchResult[] = [];

      // 对于短剧，直接获取详情，跳过搜索
      if (currentSource === 'shortdrama' && currentId) {
        sourcesInfo = await fetchSourceDetail(currentSource, currentId);
      } else {
        // 其他情况先搜索
        sourcesInfo = await fetchSourcesData(searchTitle || videoTitle);
        if (
          currentSource &&
          currentId &&
          !sourcesInfo.some(
            (source) => source.source === currentSource && source.id === currentId
          )
        ) {
          sourcesInfo = await fetchSourceDetail(currentSource, currentId);
        }
      }
      if (sourcesInfo.length === 0) {
        setError('未找到匹配结果');
        setLoading(false);
        return;
      }

      let detailData: SearchResult = sourcesInfo[0];
      // 指定源和id且无需优选
      if (currentSource && currentId && !needPreferRef.current) {
        const target = sourcesInfo.find(
          (source) => source.source === currentSource && source.id === currentId
        );
        if (target) {
          detailData = target;
        } else {
          setError('未找到匹配结果');
          setLoading(false);
          return;
        }
      }

      // 未指定源和 id 或需要优选，且开启优选开关
      if (
        (!currentSource || !currentId || needPreferRef.current) &&
        optimizationEnabled
      ) {
        setLoadingStage('preferring');
        setLoadingMessage('⚡ 正在优选最佳播放源...');

        detailData = await preferBestSource(sourcesInfo);
      }

      console.log(detailData.source, detailData.id);

      setNeedPrefer(false);
      setCurrentSource(detailData.source);
      setCurrentId(detailData.id);
      setVideoYear(detailData.year);
      setVideoTitle(detailData.title || videoTitleRef.current);
      setVideoCover(detailData.poster);
      // 优先保留URL参数中的豆瓣ID，如果URL中没有则使用详情数据中的
      setVideoDoubanId(videoDoubanIdRef.current || detailData.douban_id || 0);
      setDetail(detailData);
      if (currentEpisodeIndex >= detailData.episodes.length) {
        setCurrentEpisodeIndex(0);
      }

      // 规范URL参数
      const newUrl = new URL(window.location.href);
      newUrl.searchParams.set('source', detailData.source);
      newUrl.searchParams.set('id', detailData.id);
      newUrl.searchParams.set('year', detailData.year);
      newUrl.searchParams.set('title', detailData.title);
      newUrl.searchParams.delete('prefer');
      window.history.replaceState({}, '', newUrl.toString());

      setLoadingStage('ready');
      setLoadingMessage('✨ 准备就绪，即将开始播放...');

      // 短暂延迟让用户看到完成状态
      setTimeout(() => {
        setLoading(false);
      }, 1000);
    };

    initAll();
  }, []);

  // 播放记录处理
  useEffect(() => {
    // 仅在初次挂载时检查播放记录
    const initFromHistory = async () => {
      if (!currentSource || !currentId) return;

      try {
        const allRecords = await getAllPlayRecords();
        const key = generateStorageKey(currentSource, currentId);
        const record = allRecords[key];

        if (record) {
          const targetIndex = record.index - 1;
          const targetTime = record.play_time;

          // 更新当前选集索引
          if (targetIndex !== currentEpisodeIndex) {
            setCurrentEpisodeIndex(targetIndex);
          }

          // 保存待恢复的播放进度，待播放器就绪后跳转
          resumeTimeRef.current = targetTime;
        }
      } catch (err) {
        console.error('读取播放记录失败:', err);
      }
    };

    initFromHistory();
  }, []);

  // 🚀 优化的换源处理（防连续点击）
  const handleSourceChange = async (
    newSource: string,
    newId: string,
    newTitle: string
  ) => {
    try {
      // 防止连续点击换源
      if (isSourceChangingRef.current) {
        console.log('⏸️ 正在换源中，忽略重复点击');
        return;
      }

      // 🚀 设置换源标识，防止useEffect重复处理弹幕
      isSourceChangingRef.current = true;

      // 显示换源加载状态
      setVideoLoadingStage('sourceChanging');
      setIsVideoLoading(true);

      // 🚀 立即重置弹幕相关状态，避免残留
      lastDanmuLoadKeyRef.current = '';
      danmuLoadingRef.current = false;

      // 清除弹幕操作定时器
      if (danmuOperationTimeoutRef.current) {
        clearTimeout(danmuOperationTimeoutRef.current);
        danmuOperationTimeoutRef.current = null;
      }
      if (episodeSwitchTimeoutRef.current) {
        clearTimeout(episodeSwitchTimeoutRef.current);
        episodeSwitchTimeoutRef.current = null;
      }

      // 🚀 正确地清空弹幕状态（基于ArtPlayer插件API）
      if (artPlayerRef.current?.plugins?.artplayerPluginDanmuku) {
        const plugin = artPlayerRef.current.plugins.artplayerPluginDanmuku;

        try {
          // 🚀 正确清空弹幕：先reset回收DOM，再load清空队列
          if (typeof plugin.reset === 'function') {
            plugin.reset(); // 立即回收所有正在显示的弹幕DOM
          }

          if (typeof plugin.load === 'function') {
            // 关键：load()不传参数会触发清空逻辑（danmuku === undefined）
            plugin.load();
            console.log('✅ 已完全清空弹幕队列');
          }

          // 然后隐藏弹幕层
          if (typeof plugin.hide === 'function') {
            plugin.hide();
          }

          console.log('🧹 换源时已清空旧弹幕数据');
        } catch (error) {
          console.warn('清空弹幕时出错，但继续换源:', error);
        }
      }

      // 记录当前播放进度（仅在同一集数切换时恢复）
      const currentPlayTime = artPlayerRef.current?.currentTime || 0;
      console.log('换源前当前播放时间:', currentPlayTime);

      // 清除前一个历史记录
      if (currentSourceRef.current && currentIdRef.current) {
        try {
          await deletePlayRecord(
            currentSourceRef.current,
            currentIdRef.current
          );
          console.log('已清除前一个播放记录');
        } catch (err) {
          console.error('清除播放记录失败:', err);
        }
      }

      const newDetail = availableSources.find(
        (source) => source.source === newSource && source.id === newId
      );
      if (!newDetail) {
        setError('未找到匹配结果');
        return;
      }

      // 尝试跳转到当前正在播放的集数
      let targetIndex = currentEpisodeIndex;

      // 如果当前集数超出新源的范围，则跳转到第一集
      if (!newDetail.episodes || targetIndex >= newDetail.episodes.length) {
        targetIndex = 0;
      }

      // 如果仍然是同一集数且播放进度有效，则在播放器就绪后恢复到原始进度
      if (targetIndex !== currentEpisodeIndex) {
        resumeTimeRef.current = 0;
      } else if (
        (!resumeTimeRef.current || resumeTimeRef.current === 0) &&
        currentPlayTime > 1
      ) {
        resumeTimeRef.current = currentPlayTime;
      }

      // 更新URL参数（不刷新页面）
      const newUrl = new URL(window.location.href);
      newUrl.searchParams.set('source', newSource);
      newUrl.searchParams.set('id', newId);
      newUrl.searchParams.set('year', newDetail.year);
      window.history.replaceState({}, '', newUrl.toString());

      setVideoTitle(newDetail.title || newTitle);
      setVideoYear(newDetail.year);
      setVideoCover(newDetail.poster);
      // 优先保留URL参数中的豆瓣ID，如果URL中没有则使用详情数据中的
      setVideoDoubanId(videoDoubanIdRef.current || newDetail.douban_id || 0);
      setCurrentSource(newSource);
      setCurrentId(newId);
      setDetail(newDetail);
      setCurrentEpisodeIndex(targetIndex);

      // 🚀 换源完成后，优化弹幕加载流程
      setTimeout(async () => {
        isSourceChangingRef.current = false; // 重置换源标识

        if (artPlayerRef.current?.plugins?.artplayerPluginDanmuku && externalDanmuEnabledRef.current) {
          console.log('🔄 换源完成，开始优化弹幕加载...');

          // 确保状态完全重置
          lastDanmuLoadKeyRef.current = '';
          danmuLoadingRef.current = false;

          try {
            const startTime = performance.now();
            const danmuData = await loadExternalDanmu();

            if (danmuData.length > 0 && artPlayerRef.current?.plugins?.artplayerPluginDanmuku) {
              const plugin = artPlayerRef.current.plugins.artplayerPluginDanmuku;

              // 🚀 确保在加载新弹幕前完全清空旧弹幕
              plugin.reset(); // 立即回收所有正在显示的弹幕DOM
              plugin.load(); // 不传参数，完全清空队列
              console.log('🧹 换源后已清空旧弹幕，准备加载新弹幕');

              // 🚀 优化大量弹幕的加载：分批处理，减少阻塞
              if (danmuData.length > 1000) {
                console.log(`📊 检测到大量弹幕 (${danmuData.length}条)，启用分批加载`);

                // 先加载前500条，快速显示
                const firstBatch = danmuData.slice(0, 500);
                plugin.load(firstBatch);

                // 剩余弹幕分批异步加载，避免阻塞
                const remainingBatches = [];
                for (let i = 500; i < danmuData.length; i += 300) {
                  remainingBatches.push(danmuData.slice(i, i + 300));
                }

                // 使用requestIdleCallback分批加载剩余弹幕
                remainingBatches.forEach((batch, index) => {
                  setTimeout(() => {
                    if (artPlayerRef.current?.plugins?.artplayerPluginDanmuku) {
                      // 将批次弹幕追加到现有队列
                      batch.forEach(danmu => {
                        plugin.emit(danmu).catch(console.warn);
                      });
                    }
                  }, (index + 1) * 100); // 每100ms加载一批
                });

                console.log(`⚡ 分批加载完成: 首批${firstBatch.length}条 + ${remainingBatches.length}个后续批次`);
              } else {
                // 弹幕数量较少，正常加载
                plugin.load(danmuData);
                console.log(`✅ 换源后弹幕加载完成: ${danmuData.length} 条`);
              }

              const loadTime = performance.now() - startTime;
              console.log(`⏱️ 弹幕加载耗时: ${loadTime.toFixed(2)}ms`);
            } else {
              console.log('📭 换源后没有弹幕数据');
            }
          } catch (error) {
            console.error('❌ 换源后弹幕加载失败:', error);
          }
        }
      }, 1000); // 减少到1秒延迟，加快响应

    } catch (err) {
      // 重置换源标识
      isSourceChangingRef.current = false;

      // 隐藏换源加载状态
      setIsVideoLoading(false);
      setError(err instanceof Error ? err.message : '换源失败');
    }
  };

  useEffect(() => {
    document.addEventListener('keydown', handleKeyboardShortcuts);
    return () => {
      document.removeEventListener('keydown', handleKeyboardShortcuts);
    };
  }, []);

  // 🚀 组件卸载时清理所有定时器和状态
  useEffect(() => {
    return () => {
      // 清理所有定时器
      if (danmuOperationTimeoutRef.current) {
        clearTimeout(danmuOperationTimeoutRef.current);
      }
      if (episodeSwitchTimeoutRef.current) {
        clearTimeout(episodeSwitchTimeoutRef.current);
      }
      if (sourceSwitchTimeoutRef.current) {
        clearTimeout(sourceSwitchTimeoutRef.current);
      }

      // 重置状态
      isSourceChangingRef.current = false;
      switchPromiseRef.current = null;
      pendingSwitchRef.current = null;
    };
  }, []);

  // ---------------------------------------------------------------------------
  // 集数切换
  // ---------------------------------------------------------------------------
  // 处理集数切换
  const handleEpisodeChange = (episodeNumber: number) => {
    if (episodeNumber >= 0 && episodeNumber < totalEpisodes) {
      // 在更换集数前保存当前播放进度
      if (artPlayerRef.current && artPlayerRef.current.paused) {
        saveCurrentPlayProgress();
      }
      setCurrentEpisodeIndex(episodeNumber);
    }
  };

  const handlePreviousEpisode = () => {
    const d = detailRef.current;
    const idx = currentEpisodeIndexRef.current;
    if (d && d.episodes && idx > 0) {
      if (artPlayerRef.current && !artPlayerRef.current.paused) {
        saveCurrentPlayProgress();
      }
      setCurrentEpisodeIndex(idx - 1);
    }
  };

  const handleNextEpisode = () => {
    const d = detailRef.current;
    const idx = currentEpisodeIndexRef.current;
    if (d && d.episodes && idx < d.episodes.length - 1) {
      // 🔥 关键修复：通过 SkipController 自动跳下一集时，不保存播放进度
      // 因为此时的播放位置是片尾，用户并没有真正看到这个位置
      // 如果保存了片尾的进度，下次"继续观看"会从片尾开始，导致进度错误
      // if (artPlayerRef.current && !artPlayerRef.current.paused) {
      //   saveCurrentPlayProgress();
      // }

      // 🔑 标记通过 SkipController 触发了下一集
      isSkipControllerTriggeredRef.current = true;
      setCurrentEpisodeIndex(idx + 1);
    }
  };

  // ---------------------------------------------------------------------------
  // 键盘快捷键
  // ---------------------------------------------------------------------------
  // 处理全局快捷键
  const handleKeyboardShortcuts = (e: KeyboardEvent) => {
    // 忽略输入框中的按键事件
    if (
      (e.target as HTMLElement).tagName === 'INPUT' ||
      (e.target as HTMLElement).tagName === 'TEXTAREA'
    )
      return;

    // Alt + 左箭头 = 上一集
    if (e.altKey && e.key === 'ArrowLeft') {
      if (detailRef.current && currentEpisodeIndexRef.current > 0) {
        handlePreviousEpisode();
        e.preventDefault();
      }
    }

    // Alt + 右箭头 = 下一集
    if (e.altKey && e.key === 'ArrowRight') {
      const d = detailRef.current;
      const idx = currentEpisodeIndexRef.current;
      if (d && idx < d.episodes.length - 1) {
        handleNextEpisode();
        e.preventDefault();
      }
    }

    // 左箭头 = 快退
    if (!e.altKey && e.key === 'ArrowLeft') {
      if (artPlayerRef.current && artPlayerRef.current.currentTime > 5) {
        artPlayerRef.current.currentTime -= 10;
        e.preventDefault();
      }
    }

    // 右箭头 = 快进
    if (!e.altKey && e.key === 'ArrowRight') {
      if (
        artPlayerRef.current &&
        artPlayerRef.current.currentTime < artPlayerRef.current.duration - 5
      ) {
        artPlayerRef.current.currentTime += 10;
        e.preventDefault();
      }
    }

    // 上箭头 = 音量+
    if (e.key === 'ArrowUp') {
      if (artPlayerRef.current && artPlayerRef.current.volume < 1) {
        artPlayerRef.current.volume =
          Math.round((artPlayerRef.current.volume + 0.1) * 10) / 10;
        artPlayerRef.current.notice.show = `音量: ${Math.round(
          artPlayerRef.current.volume * 100
        )}`;
        e.preventDefault();
      }
    }

    // 下箭头 = 音量-
    if (e.key === 'ArrowDown') {
      if (artPlayerRef.current && artPlayerRef.current.volume > 0) {
        artPlayerRef.current.volume =
          Math.round((artPlayerRef.current.volume - 0.1) * 10) / 10;
        artPlayerRef.current.notice.show = `音量: ${Math.round(
          artPlayerRef.current.volume * 100
        )}`;
        e.preventDefault();
      }
    }

    // 空格 = 播放/暂停
    if (e.key === ' ') {
      if (artPlayerRef.current) {
        artPlayerRef.current.toggle();
        e.preventDefault();
      }
    }

    // f 键 = 切换全屏
    if (e.key === 'f' || e.key === 'F') {
      if (artPlayerRef.current) {
        artPlayerRef.current.fullscreen = !artPlayerRef.current.fullscreen;
        e.preventDefault();
      }
    }
  };

  // ---------------------------------------------------------------------------
  // 播放记录相关
  // ---------------------------------------------------------------------------
  // 保存播放进度
  // eslint-disable-next-line @typescript-eslint/no-inferrable-types
  const saveCurrentPlayProgress = async (strtype: string = '') => {
    if (
      !artPlayerRef.current ||
      !currentSourceRef.current ||
      !currentIdRef.current ||
      !videoTitleRef.current ||
      !detailRef.current?.source_name
    ) {
      return;
    }

    const player = artPlayerRef.current;
    const currentTime = player.currentTime || 0;
    const duration = player.duration || 0;

    // 如果播放时间太短（少于5秒）或者视频时长无效，不保存
    if (currentTime < 1 || !duration) {
      return;
    }

    try {
      if(strtype!='pause'){
        if(currentTime-saveobj.curtime<10&&saveobj.curtime-currentTime<10){
          return;
        }
      }
      saveobj.curtime = currentTime;

      // 获取现有播放记录以保持原始集数
      const existingRecord = await getAllPlayRecords().then(records => {
        const key = generateStorageKey(currentSourceRef.current, currentIdRef.current);
        return records[key];
      }).catch(() => null);

      const currentTotalEpisodes = detailRef.current?.episodes.length || 1;

      // 尝试从换源列表中获取更准确的 remarks（搜索接口比详情接口更可能有 remarks）
      const sourceFromList = availableSourcesRef.current?.find(
        s => s.source === currentSourceRef.current && s.id === currentIdRef.current
      );
      const remarksToSave = sourceFromList?.remarks || detailRef.current?.remarks;

      await savePlayRecord(currentSourceRef.current, currentIdRef.current, {
        title: videoTitleRef.current,
        source_name: detailRef.current?.source_name || '',
        year: detailRef.current?.year,
        cover: detailRef.current?.poster || '',
        index: currentEpisodeIndexRef.current + 1, // 转换为1基索引
        total_episodes: currentTotalEpisodes,
        // 🔑 关键：不要在这里设置 original_episodes
        // 让 savePlayRecord 自己处理：
        // - 首次保存时会自动设置为 total_episodes
        // - 后续保存时会从数据库读取并保持不变
        // - 只有当用户看了新集数时才会更新
        // 这样避免了播放器传入错误的 original_episodes（可能是更新后的值）
        original_episodes: existingRecord?.original_episodes, // 只传递已有值，不自动填充
        play_time: Math.floor(currentTime),
        total_time: Math.floor(duration),
        save_time: Date.now(),
        search_title: searchTitle,
        strtype: strtype,
        remarks: remarksToSave, // 优先使用搜索结果的 remarks，因为详情接口可能没有
      });

      lastSaveTimeRef.current = Date.now();
      console.log('播放进度已保存:', {
        title: videoTitleRef.current,
        episode: currentEpisodeIndexRef.current + 1,
        year: detailRef.current?.year,
        progress: `${Math.floor(currentTime)}/${Math.floor(duration)}`,
      });
    } catch (err) {
      console.error('保存播放进度失败:', err);
    }
  };

  useEffect(() => {
    // 页面即将卸载时保存播放进度和清理资源
    const handleBeforeUnload = () => {
      saveCurrentPlayProgress();
      releaseWakeLock();
      cleanupPlayer();
    };

    // 页面可见性变化时保存播放进度和释放 Wake Lock
    const handleVisibilityChange = () => {
      if (document.visibilityState === 'hidden') {
        saveCurrentPlayProgress('pause');
        releaseWakeLock();
      } else if (document.visibilityState === 'visible') {
        // 页面重新可见时，如果正在播放则重新请求 Wake Lock
        if (artPlayerRef.current && !artPlayerRef.current.paused) {
          requestWakeLock();
        }
      }
    };

    // 添加事件监听器
    window.addEventListener('beforeunload', handleBeforeUnload);
    document.addEventListener('visibilitychange', handleVisibilityChange);

    return () => {
      // 清理事件监听器
      window.removeEventListener('beforeunload', handleBeforeUnload);
      document.removeEventListener('visibilitychange', handleVisibilityChange);
    };
  }, [currentEpisodeIndex, detail, artPlayerRef.current]);

  // 清理定时器
  useEffect(() => {
    return () => {
      if (saveIntervalRef.current) {
        clearInterval(saveIntervalRef.current);
      }
    };
  }, []);

  // ---------------------------------------------------------------------------
  // 收藏相关
  // ---------------------------------------------------------------------------
  // 每当 source 或 id 变化时检查收藏状态
  useEffect(() => {
    if (!currentSource || !currentId) return;
    (async () => {
      try {
        const fav = await isFavorited(currentSource, currentId);
        setFavorited(fav);
      } catch (err) {
        console.error('检查收藏状态失败:', err);
      }
    })();
  }, [currentSource, currentId]);

  // 监听收藏数据更新事件
  useEffect(() => {
    if (!currentSource || !currentId) return;

    const unsubscribe = subscribeToDataUpdates(
      'favoritesUpdated',
      (favorites: Record<string, any>) => {
        const key = generateStorageKey(currentSource, currentId);
        const isFav = !!favorites[key];
        setFavorited(isFav);
      }
    );

    return unsubscribe;
  }, [currentSource, currentId]);

  // 自动更新收藏的集数信息（解决即将上映占位符数据问题）
  useEffect(() => {
    if (!detail || !favorited || !currentSource || !currentId) return;

    const updateFavoriteEpisodes = async () => {
      try {
        const realEpisodes = detail.episodes.length || 1;

        // 获取当前收藏的数据
        const favorites = await getAllFavorites();
        const key = `${currentSource}+${currentId}`;
        const currentFavorite = favorites[key];

        // 如果收藏的集数是占位符（99）或与真实集数不同，则更新
        if (currentFavorite && (currentFavorite.total_episodes === 99 || currentFavorite.total_episodes !== realEpisodes)) {
          console.log(`🔄 更新收藏集数: ${currentFavorite.total_episodes} → ${realEpisodes}`);

          await saveFavorite(currentSource, currentId, {
            title: videoTitleRef.current || detail.title,
            source_name: detail.source_name || currentFavorite.source_name || '',
            year: detail.year || currentFavorite.year || '',
            cover: detail.poster || currentFavorite.cover || '',
            total_episodes: realEpisodes, // 更新为真实集数
            save_time: currentFavorite.save_time || Date.now(), // 保持原收藏时间
            search_title: currentFavorite.search_title || searchTitle,
          });
        }
      } catch (err) {
        console.error('自动更新收藏集数失败:', err);
      }
    };

    updateFavoriteEpisodes();
  }, [detail, favorited, currentSource, currentId, searchTitle]);

  // 切换收藏
  const handleToggleFavorite = async () => {
    if (
      !videoTitleRef.current ||
      !detailRef.current ||
      !currentSourceRef.current ||
      !currentIdRef.current
    )
      return;

    try {
      if (favorited) {
        // 如果已收藏，删除收藏
        await deleteFavorite(currentSourceRef.current, currentIdRef.current);
        setFavorited(false);
      } else {
        // 如果未收藏，添加收藏
        await saveFavorite(currentSourceRef.current, currentIdRef.current, {
          title: videoTitleRef.current,
          source_name: detailRef.current?.source_name || '',
          year: detailRef.current?.year,
          cover: detailRef.current?.poster || '',
          total_episodes: detailRef.current?.episodes.length || 1,
          save_time: Date.now(),
          search_title: searchTitle,
        });
        setFavorited(true);
      }
    } catch (err) {
      console.error('切换收藏失败:', err);
    }
  };

  useEffect(() => {
    // 异步初始化播放器，避免SSR问题
    const initPlayer = async () => {
      if (
        !Hls ||
        !videoUrl ||
        loading ||
        currentEpisodeIndex === null ||
        !artRef.current
      ) {
        return;
      }

    // 确保选集索引有效
    if (
      !detail ||
      !detail.episodes ||
      currentEpisodeIndex >= detail.episodes.length ||
      currentEpisodeIndex < 0
    ) {
      setError(`选集索引无效，当前共 ${totalEpisodes} 集`);
      return;
    }

    if (!videoUrl) {
      setError('视频地址无效');
      return;
    }
    console.log(videoUrl);

    // 检测移动设备和浏览器类型 - 使用统一的全局检测结果
    const isSafari = /^(?:(?!chrome|android).)*safari/i.test(userAgent);
    const isIOS = isIOSGlobal;
    const isIOS13 = isIOS13Global;
    const isMobile = isMobileGlobal;
    const isWebKit = isSafari || isIOS;
    // Chrome浏览器检测 - 只有真正的Chrome才支持Chromecast
    // 排除各种厂商浏览器，即使它们的UA包含Chrome字样
    const isChrome = /Chrome/i.test(userAgent) && 
                    !/Edg/i.test(userAgent) &&      // 排除Edge
                    !/OPR/i.test(userAgent) &&      // 排除Opera
                    !/SamsungBrowser/i.test(userAgent) && // 排除三星浏览器
                    !/OPPO/i.test(userAgent) &&     // 排除OPPO浏览器
                    !/OppoBrowser/i.test(userAgent) && // 排除OppoBrowser
                    !/HeyTapBrowser/i.test(userAgent) && // 排除HeyTapBrowser (OPPO新版浏览器)
                    !/OnePlus/i.test(userAgent) &&  // 排除OnePlus浏览器
                    !/Xiaomi/i.test(userAgent) &&   // 排除小米浏览器
                    !/MIUI/i.test(userAgent) &&     // 排除MIUI浏览器
                    !/Huawei/i.test(userAgent) &&   // 排除华为浏览器
                    !/Vivo/i.test(userAgent) &&     // 排除Vivo浏览器
                    !/UCBrowser/i.test(userAgent) && // 排除UC浏览器
                    !/QQBrowser/i.test(userAgent) && // 排除QQ浏览器
                    !/Baidu/i.test(userAgent) &&    // 排除百度浏览器
                    !/SogouMobileBrowser/i.test(userAgent); // 排除搜狗浏览器

    // 调试信息：输出设备检测结果和投屏策略
    console.log('🔍 设备检测结果:', {
      userAgent,
      isIOS,
      isSafari,
      isMobile,
      isWebKit,
      isChrome,
      'AirPlay按钮': isIOS || isSafari ? '✅ 显示' : '❌ 隐藏',
      'Chromecast按钮': isChrome && !isIOS ? '✅ 显示' : '❌ 隐藏',
      '投屏策略': isIOS || isSafari ? '🍎 AirPlay (WebKit)' : isChrome ? '📺 Chromecast (Cast API)' : '❌ 不支持投屏'
    });

    // 🚀 优化连续切换：防抖机制 + 资源管理
    if (artPlayerRef.current && !loading) {
      try {
        // 清除之前的切换定时器
        if (sourceSwitchTimeoutRef.current) {
          clearTimeout(sourceSwitchTimeoutRef.current);
          sourceSwitchTimeoutRef.current = null;
        }

        // 如果有正在进行的切换，先取消
        if (switchPromiseRef.current) {
          console.log('⏸️ 取消前一个切换操作，开始新的切换');
          // ArtPlayer没有提供取消机制，但我们可以忽略旧的结果
          switchPromiseRef.current = null;
        }

        // 保存弹幕状态
        if (artPlayerRef.current?.plugins?.artplayerPluginDanmuku) {
          danmuPluginStateRef.current = {
            isHide: artPlayerRef.current.plugins.artplayerPluginDanmuku.isHide,
            isStop: artPlayerRef.current.plugins.artplayerPluginDanmuku.isStop,
            option: artPlayerRef.current.plugins.artplayerPluginDanmuku.option
          };
        }

        // 🚀 关键修复：区分换源和切换集数
        const isEpisodeChange = isEpisodeChangingRef.current;
        const currentTime = artPlayerRef.current.currentTime || 0;

        let switchPromise: Promise<any>;
        if (isEpisodeChange) {
          console.log(`🎯 开始切换集数: ${videoUrl} (重置播放时间到0)`);
          // 切换集数时重置播放时间到0
          switchPromise = artPlayerRef.current.switchUrl(videoUrl);
        } else {
          console.log(`🎯 开始切换源: ${videoUrl} (保持进度: ${currentTime.toFixed(2)}s)`);
          // 换源时保持播放进度
          switchPromise = artPlayerRef.current.switchQuality(videoUrl);
        }

        // 创建切换Promise
        switchPromise = switchPromise.then(() => {
          // 只有当前Promise还是活跃的才执行后续操作
          if (switchPromiseRef.current === switchPromise) {
            artPlayerRef.current.title = `${videoTitle} - 第${currentEpisodeIndex + 1}集`;
            artPlayerRef.current.poster = videoCover;
            console.log('✅ 源切换完成');

            // 🔥 重置集数切换标识
            if (isEpisodeChange) {
              // 🔑 关键修复：切换集数后显式重置播放时间为 0，确保片头自动跳过能触发
              artPlayerRef.current.currentTime = 0;
              console.log('🎯 集数切换完成，重置播放时间为 0');
              isEpisodeChangingRef.current = false;
            }
          }
        }).catch((error: any) => {
          if (switchPromiseRef.current === switchPromise) {
            console.warn('⚠️ 源切换失败，将重建播放器:', error);
            // 重置集数切换标识
            if (isEpisodeChange) {
              isEpisodeChangingRef.current = false;
            }
            throw error; // 让外层catch处理
          }
        });

        switchPromiseRef.current = switchPromise;
        await switchPromise;
        
        if (artPlayerRef.current?.video) {
          ensureVideoSource(
            artPlayerRef.current.video as HTMLVideoElement,
            videoUrl
          );
        }
        
        // 🚀 移除原有的 setTimeout 弹幕加载逻辑，交由 useEffect 统一优化处理
        
        console.log('使用switch方法成功切换视频');
        return;
      } catch (error) {
        console.warn('Switch方法失败，将重建播放器:', error);
        // 重置集数切换标识
        isEpisodeChangingRef.current = false;
        // 如果switch失败，清理播放器并重新创建
        cleanupPlayer();
      }
    }
    if (artPlayerRef.current) {
      cleanupPlayer();
    }

    // 确保 DOM 容器完全清空，避免多实例冲突
    if (artRef.current) {
      artRef.current.innerHTML = '';
    }

    try {
      // 使用动态导入的 Artplayer
      const Artplayer = (window as any).DynamicArtplayer;
      const artplayerPluginDanmuku = (window as any).DynamicArtplayerPluginDanmuku;
      
      // 创建新的播放器实例
      Artplayer.PLAYBACK_RATE = [0.5, 0.75, 1, 1.25, 1.5, 2, 3];
      Artplayer.USE_RAF = false;
      Artplayer.FULLSCREEN_WEB_IN_BODY = true;
      // 重新启用5.3.0内存优化功能，但使用false参数避免清空DOM
      Artplayer.REMOVE_SRC_WHEN_DESTROY = true;

      artPlayerRef.current = new Artplayer({
        container: artRef.current,
        url: videoUrl,
        poster: videoCover,
        volume: 0.7,
        isLive: false,
        // iOS设备需要静音才能自动播放，参考ArtPlayer源码处理
        muted: isIOS || isSafari,
        autoplay: true,
        pip: true,
        autoSize: false,
        autoMini: false,
        screenshot: false,
        setting: true,
        loop: false,
        flip: false,
        playbackRate: true,
        aspectRatio: false,
        fullscreen: true,
        fullscreenWeb: true,
        subtitleOffset: false,
        miniProgressBar: false,
        mutex: true,
        playsInline: true,
        autoPlayback: false,
        theme: '#22c55e',
        lang: 'zh-cn',
        hotkey: false,
        fastForward: true,
        autoOrientation: true,
        lock: true,
        // AirPlay 仅在支持 WebKit API 的浏览器中启用
        // 主要是 Safari (桌面和移动端) 和 iOS 上的其他浏览器
        airplay: isIOS || isSafari,
        moreVideoAttr: {
          crossOrigin: 'anonymous',
        },
        // HLS 支持配置
        customType: {
          m3u8: function (video: HTMLVideoElement, url: string) {
            if (!Hls) {
              console.error('HLS.js 未加载');
              return;
            }

            if (video.hls) {
              video.hls.destroy();
            }
            
            // 在函数内部重新检测iOS13+设备
            const localIsIOS13 = isIOS13;
            
            // 🚀 根据 HLS.js 官方源码的最佳实践配置
            const hls = new Hls({
              debug: false,
              enableWorker: true,
              // 参考 HLS.js config.ts：移动设备关闭低延迟模式以节省资源
              lowLatencyMode: false, // !isMobile,
              
              // 🎯 官方推荐的缓冲策略 - iOS13+ 特别优化
              /* 缓冲长度配置 - 参考 hlsDefaultConfig */
              maxBufferLength: isMobile 
                ? (localIsIOS13 ? 8 : isIOS ? 10 : 15)  // iOS13+: 8s, iOS: 10s, Android: 15s
                : 600, // 桌面默认30s
              backBufferLength: isMobile 
                ? (localIsIOS13 ? 5 : isIOS ? 8 : 10)   // iOS13+更保守
                : Infinity, // 桌面使用无限回退缓冲

              /* 缓冲大小配置 - 基于官方 maxBufferSize */
              maxBufferSize: isMobile 
                ? (localIsIOS13 ? 20 * 1000 * 1000 : isIOS ? 30 * 1000 * 1000 : 40 * 1000 * 1000) // iOS13+: 20MB, iOS: 30MB, Android: 40MB
                : 600 * 1000 * 1000, // 桌面: 60MB (官方默认)

              /* 网络加载优化 - 参考 defaultLoadPolicy */
              maxLoadingDelay: isMobile ? (localIsIOS13 ? 2 : 3) : 4, // iOS13+设备更快超时
              maxBufferHole: isMobile ? (localIsIOS13 ? 0.05 : 0.1) : 0.1, // 减少缓冲洞容忍度
              
              /* Fragment管理 - 参考官方配置 */
              liveDurationInfinity: false, // 避免无限缓冲 (官方默认false)
              liveBackBufferLength: isMobile ? (localIsIOS13 ? 3 : 5) : null, // 已废弃，保持兼容

              /* 高级优化配置 - 参考 StreamControllerConfig */
              maxMaxBufferLength: isMobile ? (localIsIOS13 ? 60 : 120) : 3000, // 最大缓冲长度限制
              maxFragLookUpTolerance: isMobile ? 0.1 : 0.25, // 片段查找容忍度
              
              /* ABR优化 - 参考 ABRControllerConfig */
              abrEwmaFastLive: isMobile ? 2 : 3, // 移动端更快的码率切换
              abrEwmaSlowLive: isMobile ? 6 : 9,
              abrBandWidthFactor: isMobile ? 0.8 : 0.95, // 移动端更保守的带宽估计
              
              /* 启动优化 */
              startFragPrefetch: !isMobile, // 移动端关闭预取以节省资源
              testBandwidth: !localIsIOS13, // iOS13+关闭带宽测试以快速启动
              
              /* Loader配置 - 参考官方 fragLoadPolicy */
              fragLoadPolicy: {
                default: {
                  maxTimeToFirstByteMs: isMobile ? 6000 : 10000,
                  maxLoadTimeMs: isMobile ? 60000 : 120000,
                  timeoutRetry: {
                    maxNumRetry: isMobile ? 2 : 4,
                    retryDelayMs: 0,
                    maxRetryDelayMs: 0,
                  },
                  errorRetry: {
                    maxNumRetry: isMobile ? 3 : 6,
                    retryDelayMs: 1000,
                    maxRetryDelayMs: isMobile ? 4000 : 8000,
                  },
                },
              },

              /* 自定义loader */
              loader: blockAdEnabledRef.current
                ? CustomHlsJsLoader
                : Hls.DefaultConfig.loader,
            });

            hls.loadSource(url);
            hls.attachMedia(video);
            video.hls = hls;

            ensureVideoSource(video, url);

            hls.on(Hls.Events.ERROR, function (event: any, data: any) {
              console.error('HLS Error:', event, data);

              // v1.6.13 增强：处理片段解析错误（针对initPTS修复）
              if (data.details === Hls.ErrorDetails.FRAG_PARSING_ERROR) {
                console.log('片段解析错误，尝试重新加载...');
                // 重新开始加载，利用v1.6.13的initPTS修复
                hls.startLoad();
                return;
              }

              // v1.6.13 增强：处理时间戳相关错误（直播回搜修复）
              if (data.details === Hls.ErrorDetails.BUFFER_APPEND_ERROR &&
                  data.err && data.err.message &&
                  data.err.message.includes('timestamp')) {
                console.log('时间戳错误，清理缓冲区并重新加载...');
                try {
                  // 清理缓冲区后重新开始，利用v1.6.13的时间戳包装修复
                  const currentTime = video.currentTime;
                  hls.trigger(Hls.Events.BUFFER_RESET, undefined);
                  hls.startLoad(currentTime);
                } catch (e) {
                  console.warn('缓冲区重置失败:', e);
                  hls.startLoad();
                }
                return;
              }

              if (data.fatal) {
                switch (data.type) {
                  case Hls.ErrorTypes.NETWORK_ERROR:
                    console.log('网络错误，尝试恢复...');
                    hls.startLoad();
                    break;
                  case Hls.ErrorTypes.MEDIA_ERROR:
                    console.log('媒体错误，尝试恢复...');
                    hls.recoverMediaError();
                    break;
                  default:
                    console.log('无法恢复的错误');
                    hls.destroy();
                    break;
                }
              }
            });
          },
        },
        icons: {
          loading:
            '<img src="data:image/svg+xml;base64,PHN2ZyB4bWxucz0iaHR0cDovL3d3dy53My5vcmcvMjAwMC9zdmciIHdpZHRoPSI1MCIgaGVpZ2h0PSI1MCIgdmlld0JveD0iMCAwIDUwIDUwIj48cGF0aCBkPSJNMjUuMjUxIDYuNDYxYy0xMC4zMTggMC0xOC42ODMgOC4zNjUtMTguNjgzIDE4LjY4M2g0LjA2OGMwLTguMDcgNi41NDUtMTQuNjE1IDE0LjYxNS0xNC42MTVWNi40NjF6IiBmaWxsPSIjMDA5Njg4Ij48YW5pbWF0ZVRyYW5zZm9ybSBhdHRyaWJ1dGVOYW1lPSJ0cmFuc2Zvcm0iIGF0dHJpYnV0ZVR5cGU9IlhNTCIgZHVyPSIxcyIgZnJvbT0iMCAyNSAyNSIgcmVwZWF0Q291bnQ9ImluZGVmaW5pdGUiIHRvPSIzNjAgMjUgMjUiIHR5cGU9InJvdGF0ZSIvPjwvcGF0aD48L3N2Zz4=">',
        },
        settings: [
          {
            html: '去广告',
            icon: '<text x="50%" y="50%" font-size="20" font-weight="bold" text-anchor="middle" dominant-baseline="middle" fill="#ffffff">AD</text>',
            tooltip: blockAdEnabled ? '已开启' : '已关闭',
            onClick() {
              const newVal = !blockAdEnabled;
              try {
                localStorage.setItem('enable_blockad', String(newVal));
                if (artPlayerRef.current) {
                  resumeTimeRef.current = artPlayerRef.current.currentTime;
                  if (artPlayerRef.current.video.hls) {
                    artPlayerRef.current.video.hls.destroy();
                  }
                  artPlayerRef.current.destroy(false);
                  artPlayerRef.current = null;
                }
                setBlockAdEnabled(newVal);
              } catch (_) {
                // ignore
              }
              return newVal ? '当前开启' : '当前关闭';
            },
          },
          {
            name: '外部弹幕',
            html: '外部弹幕',
            icon: '<text x="50%" y="50%" font-size="14" font-weight="bold" text-anchor="middle" dominant-baseline="middle" fill="#ffffff">外</text>',
            tooltip: externalDanmuEnabled ? '外部弹幕已开启' : '外部弹幕已关闭',
            switch: externalDanmuEnabled,
            onSwitch: function (item: any) {
              const nextState = !item.switch;
              
              // 🚀 使用优化后的弹幕操作处理函数
              handleDanmuOperationOptimized(nextState);
              
              // 更新tooltip显示
              item.tooltip = nextState ? '外部弹幕已开启' : '外部弹幕已关闭';
              
              return nextState; // 立即返回新状态
            },
          },
        ],
        // 控制栏配置
        controls: [
          {
            position: 'left',
            index: 13,
            html: '<i class="art-icon flex"><svg width="22" height="22" viewBox="0 0 22 22" fill="none" xmlns="http://www.w3.org/2000/svg"><path d="M6 18l8.5-6L6 6v12zM16 6v12h2V6h-2z" fill="currentColor"/></svg></i>',
            tooltip: '播放下一集',
            click: function () {
              handleNextEpisode();
            },
          },
          // 🚀 简单弹幕发送按钮（仅Web端显示）
          ...(isMobile ? [] : [{
            position: 'right',
            html: '弹',
            tooltip: '发送弹幕',
            click: function () {
              if (artPlayerRef.current?.plugins?.artplayerPluginDanmuku) {
                // 手动弹出输入框发送弹幕
                const text = prompt('请输入弹幕内容', '');
                if (text && text.trim()) {
                  artPlayerRef.current.plugins.artplayerPluginDanmuku.emit({
                    text: text.trim(),
                    time: artPlayerRef.current.currentTime,
                    color: '#FFFFFF',
                    mode: 0,
                  });
                }
              }
            },
          }]),
        ],
        // 🚀 性能优化的弹幕插件配置 - 保持弹幕数量，优化渲染性能
        plugins: [
          artplayerPluginDanmuku((() => {
            // 🎯 设备性能检测
            const getDevicePerformance = () => {
              const hardwareConcurrency = navigator.hardwareConcurrency || 2
              const memory = (performance as any).memory?.jsHeapSizeLimit || 0
              
              // 简单性能评分（0-1）
              let score = 0
              score += Math.min(hardwareConcurrency / 4, 1) * 0.5 // CPU核心数权重
              score += Math.min(memory / (1024 * 1024 * 1024), 1) * 0.3 // 内存权重
              score += (isMobile ? 0.2 : 0.5) * 0.2 // 设备类型权重
              
              if (score > 0.7) return 'high'
              if (score > 0.4) return 'medium' 
              return 'low'
            }
            
            const devicePerformance = getDevicePerformance()
            console.log(`🎯 设备性能等级: ${devicePerformance}`)
            
            // 🚀 激进性能优化：针对大量弹幕的渲染策略
            const getOptimizedConfig = () => {
              const baseConfig = {
                danmuku: [], // 初始为空数组，后续通过load方法加载
                speed: parseInt(localStorage.getItem('danmaku_speed') || '6'),
                opacity: parseFloat(localStorage.getItem('danmaku_opacity') || '0.8'),
                fontSize: parseInt(localStorage.getItem('danmaku_fontSize') || '25'),
                color: '#FFFFFF',
                mode: 0 as const,
                modes: JSON.parse(localStorage.getItem('danmaku_modes') || '[0, 1, 2]') as Array<0 | 1 | 2>,
                margin: JSON.parse(localStorage.getItem('danmaku_margin') || '[10, "75%"]') as [number | `${number}%`, number | `${number}%`],
                visible: localStorage.getItem('danmaku_visible') !== 'false',
                emitter: false,
                maxLength: 50,
                lockTime: 1, // 🎯 进一步减少锁定时间，提升进度跳转响应
                theme: 'dark' as const,
                width: 300,

                // 🎯 激进优化配置 - 保持功能完整性
                antiOverlap: devicePerformance === 'high', // 只有高性能设备开启防重叠，避免重叠计算
                synchronousPlayback: true, // ✅ 必须保持true！确保弹幕与视频播放速度同步
                heatmap: false, // 关闭热力图，减少DOM计算开销
                
                // 🧠 智能过滤器 - 激进性能优化，过滤影响性能的弹幕
                filter: (danmu: any) => {
                  // 基础验证
                  if (!danmu.text || !danmu.text.trim()) return false

                  const text = danmu.text.trim();

                  // 🔥 激进长度限制，减少DOM渲染负担
                  if (text.length > 50) return false // 从100改为50，更激进
                  if (text.length < 2) return false  // 过短弹幕通常无意义

                  // 🔥 激进特殊字符过滤，避免复杂渲染
                  const specialCharCount = (text.match(/[^\u4e00-\u9fa5a-zA-Z0-9\s.,!?；，。！？]/g) || []).length
                  if (specialCharCount > 5) return false // 从10改为5，更严格

                  // 🔥 过滤纯数字或纯符号弹幕，减少无意义渲染
                  if (/^\d+$/.test(text)) return false
                  if (/^[!@#$%^&*()_+\-=[\]{};':"\\|,.<>/?]+$/.test(text)) return false

                  // 🔥 过滤常见低质量弹幕，提升整体质量
                  const lowQualityPatterns = [
                    /^666+$/, /^好+$/, /^哈+$/, /^啊+$/,
                    /^[!！.。？?]+$/, /^牛+$/, /^强+$/
                  ];
                  if (lowQualityPatterns.some(pattern => pattern.test(text))) return false

                  return true
                },
                
                // 🚀 优化的弹幕显示前检查（换源时性能优化）
                beforeVisible: (danmu: any) => {
                  return new Promise<boolean>((resolve) => {
                    // 换源期间快速拒绝弹幕显示，减少处理开销
                    if (isSourceChangingRef.current) {
                      resolve(false);
                      return;
                    }

                    // 🎯 动态弹幕密度控制 - 根据当前屏幕上的弹幕数量决定是否显示
                    const currentVisibleCount = document.querySelectorAll('.art-danmuku [data-state="emit"]').length;
                    const maxConcurrentDanmu = devicePerformance === 'high' ? 60 :
                                             devicePerformance === 'medium' ? 40 : 25;

                    if (currentVisibleCount >= maxConcurrentDanmu) {
                      // 🔥 当弹幕密度过高时，随机丢弃部分弹幕，保持流畅性
                      const dropRate = devicePerformance === 'high' ? 0.1 :
                                      devicePerformance === 'medium' ? 0.3 : 0.5;
                      if (Math.random() < dropRate) {
                        resolve(false); // 丢弃当前弹幕
                        return;
                      }
                    }

                    // 🎯 硬件加速优化
                    if (danmu.$ref && danmu.mode === 0) {
                      danmu.$ref.style.willChange = 'transform';
                      danmu.$ref.style.backfaceVisibility = 'hidden';

                      // 低性能设备额外优化
                      if (devicePerformance === 'low') {
                        danmu.$ref.style.transform = 'translateZ(0)'; // 强制硬件加速
                        danmu.$ref.classList.add('art-danmuku-optimized');
                      }
                    }

                    resolve(true);
                  });
                },
              }
              
              // 根据设备性能调整核心配置
              switch (devicePerformance) {
                case 'high': // 高性能设备 - 完整功能
                  return {
                    ...baseConfig,
                    antiOverlap: true, // 开启防重叠
                    synchronousPlayback: true, // 保持弹幕与视频播放速度同步
                    useWorker: true, // v5.2.0: 启用Web Worker优化
                  }
                
                case 'medium': // 中等性能设备 - 适度优化
                  return {
                    ...baseConfig,
                    antiOverlap: !isMobile, // 移动端关闭防重叠
                    synchronousPlayback: true, // 保持同步播放以确保体验一致
                    useWorker: true, // v5.2.0: 中等设备也启用Worker
                  }
                
                case 'low': // 低性能设备 - 平衡优化
                  return {
                    ...baseConfig,
                    antiOverlap: false, // 关闭复杂的防重叠算法
                    synchronousPlayback: true, // 保持同步以确保体验，计算量不大
                    useWorker: true, // 开启Worker减少主线程负担
                    maxLength: 30, // v5.2.0优化: 减少弹幕数量是关键优化
                  }
              }
            }
            
            const config = getOptimizedConfig()
            
            // 🎨 为低性能设备添加CSS硬件加速样式
            if (devicePerformance === 'low') {
              // 创建CSS动画样式（硬件加速）
              if (!document.getElementById('danmaku-performance-css')) {
                const style = document.createElement('style')
                style.id = 'danmaku-performance-css'
                style.textContent = `
                  /* 🚀 硬件加速的弹幕优化 */
                  .art-danmuku-optimized {
                    will-change: transform !important;
                    backface-visibility: hidden !important;
                    transform: translateZ(0) !important;
                    transition: transform linear !important;
                  }
                `
                document.head.appendChild(style)
                console.log('🎨 已加载CSS硬件加速优化')
              }
            }
            
            return config
          })()),
          // Chromecast 插件加载策略：
          // 只在 Chrome 浏览器中显示 Chromecast（排除 iOS Chrome）
          // Safari 和 iOS：不显示 Chromecast（用原生 AirPlay）
          // 其他浏览器：不显示 Chromecast（不支持 Cast API）
          ...(isChrome && !isIOS ? [
            artplayerPluginChromecast({
              onStateChange: (state) => {
                console.log('Chromecast state changed:', state);
              },
              onCastAvailable: (available) => {
                console.log('Chromecast available:', available);
              },
              onCastStart: () => {
                console.log('Chromecast started');
              },
              onError: (error) => {
                console.error('Chromecast error:', error);
              }
            })
          ] : []),
        ],
      });

      // 监听播放器事件
      artPlayerRef.current.on('ready', async () => {
        setError(null);

        // iOS设备自动播放优化：如果是静音启动的，在开始播放后恢复音量
        if ((isIOS || isSafari) && artPlayerRef.current.muted) {
          console.log('iOS设备静音自动播放，准备在播放开始后恢复音量');
          
          const handleFirstPlay = () => {
            setTimeout(() => {
              if (artPlayerRef.current && artPlayerRef.current.muted) {
                artPlayerRef.current.muted = false;
                artPlayerRef.current.volume = lastVolumeRef.current || 0.7;
                console.log('iOS设备已恢复音量:', artPlayerRef.current.volume);
              }
            }, 500); // 延迟500ms确保播放稳定
            
            // 只执行一次
            artPlayerRef.current.off('video:play', handleFirstPlay);
          };
          
          artPlayerRef.current.on('video:play', handleFirstPlay);
        }

        // 添加弹幕插件按钮选择性隐藏CSS
        const optimizeDanmukuControlsCSS = () => {
          if (document.getElementById('danmuku-controls-optimize')) return;

          const style = document.createElement('style');
          style.id = 'danmuku-controls-optimize';
          style.textContent = `
            /* 隐藏弹幕开关按钮和发射器 */
            .artplayer-plugin-danmuku .apd-toggle {
              display: none !important;
            }

            .artplayer-plugin-danmuku .apd-emitter {
              display: none !important;
            }

            
            /* 弹幕配置面板优化 - 修复全屏模式下点击问题 */
            .artplayer-plugin-danmuku .apd-config {
              position: relative;
            }
            
            .artplayer-plugin-danmuku .apd-config-panel {
              /* 使用绝对定位而不是fixed，让ArtPlayer的动态定位生效 */
              position: absolute !important;
              /* 保持ArtPlayer原版的默认left: 0，让JS动态覆盖 */
              /* 保留z-index确保层级正确 */
              z-index: 2147483647 !important; /* 使用最大z-index确保在全屏模式下也能显示在最顶层 */
              /* 确保面板可以接收点击事件 */
              pointer-events: auto !important;
              /* 添加一些基础样式确保可见性 */
              background: rgba(0, 0, 0, 0.8);
              border-radius: 6px;
              backdrop-filter: blur(10px);
            }
            
            /* 全屏模式下的特殊优化 */
            .artplayer[data-fullscreen="true"] .artplayer-plugin-danmuku .apd-config-panel {
              /* 全屏时使用固定定位并调整位置 */
              position: fixed !important;
              top: auto !important;
              bottom: 80px !important; /* 距离底部控制栏80px */
              right: 20px !important; /* 距离右边20px */
              left: auto !important;
              z-index: 2147483647 !important;
            }
            
            /* 确保全屏模式下弹幕面板内部元素可点击 */
            .artplayer[data-fullscreen="true"] .artplayer-plugin-danmuku .apd-config-panel * {
              pointer-events: auto !important;
            }
          `;
          document.head.appendChild(style);
        };
        
        // 应用CSS优化
        optimizeDanmukuControlsCSS();

        // 精确解决弹幕菜单与进度条拖拽冲突 - 基于ArtPlayer原生拖拽逻辑
        const fixDanmakuProgressConflict = () => {
          let isDraggingProgress = false;
          
          setTimeout(() => {
            const progressControl = document.querySelector('.art-control-progress') as HTMLElement;
            if (!progressControl) return;
            
            // 添加精确的CSS控制
            const addPrecisionCSS = () => {
              if (document.getElementById('danmaku-drag-fix')) return;
              
              const style = document.createElement('style');
              style.id = 'danmaku-drag-fix';
              style.textContent = `
                /* 🔧 修复长时间播放后弹幕菜单hover失效问题 */

                /* 确保控制元素本身可以接收鼠标事件，恢复原生hover机制 */
                .artplayer-plugin-danmuku .apd-config,
                .artplayer-plugin-danmuku .apd-style {
                  pointer-events: auto !important;
                }

                /* 简化：依赖全局CSS中的hover处理 */

                /* 确保进度条层级足够高，避免被弹幕面板遮挡 */
                .art-progress {
                  position: relative;
                  z-index: 1000 !important;
                }

                /* 面板背景在非hover状态下不拦截事件，但允许hover检测 */
                .artplayer-plugin-danmuku .apd-config-panel:not(:hover),
                .artplayer-plugin-danmuku .apd-style-panel:not(:hover) {
                  pointer-events: none;
                }

                /* 面板内的具体控件始终可以交互 */
                .artplayer-plugin-danmuku .apd-config-panel-inner,
                .artplayer-plugin-danmuku .apd-style-panel-inner,
                .artplayer-plugin-danmuku .apd-config-panel .apd-mode,
                .artplayer-plugin-danmuku .apd-config-panel .apd-other,
                .artplayer-plugin-danmuku .apd-config-panel .apd-slider,
                .artplayer-plugin-danmuku .apd-style-panel .apd-mode,
                .artplayer-plugin-danmuku .apd-style-panel .apd-color {
                  pointer-events: auto !important;
                }
              `;
              document.head.appendChild(style);
            };
            
            // 精确模拟ArtPlayer的拖拽检测逻辑
            const handleProgressMouseDown = (event: MouseEvent) => {
              // 只有左键才开始拖拽检测
              if (event.button === 0) {
                isDraggingProgress = true;
                const artplayer = document.querySelector('.artplayer') as HTMLElement;
                if (artplayer) {
                  artplayer.setAttribute('data-dragging', 'true');
                }
              }
            };
            
            // 监听document的mousemove，与ArtPlayer保持一致
            const handleDocumentMouseMove = () => {
              // 如果正在拖拽，确保弹幕菜单被隐藏
              if (isDraggingProgress) {
                const panels = document.querySelectorAll('.artplayer-plugin-danmuku .apd-config-panel, .artplayer-plugin-danmuku .apd-style-panel') as NodeListOf<HTMLElement>;
                panels.forEach(panel => {
                  if (panel.style.opacity !== '0') {
                    panel.style.opacity = '0';
                    panel.style.pointerEvents = 'none';
                  }
                });
              }
            };
            
            // mouseup时立即恢复 - 与ArtPlayer逻辑完全同步
            const handleDocumentMouseUp = () => {
              if (isDraggingProgress) {
                isDraggingProgress = false;
                const artplayer = document.querySelector('.artplayer') as HTMLElement;
                if (artplayer) {
                  artplayer.removeAttribute('data-dragging');
                }
                // 立即恢复，不使用延迟
              }
            };
            
            // 绑定事件 - 与ArtPlayer使用相同的事件绑定方式
            progressControl.addEventListener('mousedown', handleProgressMouseDown);
            document.addEventListener('mousemove', handleDocumentMouseMove);
            document.addEventListener('mouseup', handleDocumentMouseUp);
            
            // 应用CSS
            addPrecisionCSS();

            // 🔄 添加定期重置机制，防止长时间播放后状态污染
            const danmakuResetInterval = setInterval(() => {
              if (!artPlayerRef.current?.plugins?.artplayerPluginDanmuku) {
                clearInterval(danmakuResetInterval);
                return;
              }

              try {
                // 重置弹幕控件和面板状态
                const controls = document.querySelectorAll('.artplayer-plugin-danmuku .apd-config, .artplayer-plugin-danmuku .apd-style') as NodeListOf<HTMLElement>;
                const panels = document.querySelectorAll('.artplayer-plugin-danmuku .apd-config-panel, .artplayer-plugin-danmuku .apd-style-panel') as NodeListOf<HTMLElement>;

                // 强制重置控制元素的事件接收能力
                controls.forEach(control => {
                  if (control.style.pointerEvents === 'none') {
                    control.style.pointerEvents = 'auto';
                  }
                });

                // 重置面板状态，但不影响当前hover状态
                panels.forEach(panel => {
                  if (!panel.matches(':hover') && panel.style.opacity === '0') {
                    panel.style.opacity = '';
                    panel.style.pointerEvents = '';
                    panel.style.visibility = '';
                  }
                });

                console.log('🔄 弹幕菜单hover状态已重置');
              } catch (error) {
                console.warn('弹幕状态重置失败:', error);
              }
            }, 300000); // 每5分钟重置一次

            // 🚀 立即恢复hover状态（修复当前可能已存在的问题）
            const immediateRestore = () => {
              const controls = document.querySelectorAll('.artplayer-plugin-danmuku .apd-config, .artplayer-plugin-danmuku .apd-style') as NodeListOf<HTMLElement>;
              controls.forEach(control => {
                control.style.pointerEvents = 'auto';
              });
              console.log('🚀 弹幕菜单hover状态已立即恢复');
            };

            // 立即执行一次恢复
            setTimeout(immediateRestore, 100);

          }, 1500); // 等待弹幕插件加载
        };

        // 启用精确修复
        fixDanmakuProgressConflict();

        // 移动端弹幕配置按钮点击切换支持 - 基于ArtPlayer设置按钮原理
        const addMobileDanmakuToggle = () => {
          const isMobile = /Android|webOS|iPhone|iPad|iPod|BlackBerry|IEMobile|Opera Mini/i.test(navigator.userAgent);

          setTimeout(() => {
            const configButton = document.querySelector('.artplayer-plugin-danmuku .apd-config');
            const configPanel = document.querySelector('.artplayer-plugin-danmuku .apd-config-panel');

            if (!configButton || !configPanel) {
              console.warn('弹幕配置按钮或面板未找到');
              return;
            }

            console.log('设备类型:', isMobile ? '移动端' : '桌面端');

            // 桌面端：简化处理，依赖CSS hover，移除复杂的JavaScript事件
            if (!isMobile) {
              console.log('桌面端：使用CSS原生hover，避免JavaScript事件冲突');
              return;
            }
            
            if (isMobile) {
              // 移动端：添加点击切换支持 + 持久位置修正
              console.log('为移动端添加弹幕配置按钮点击切换功能');
              
              let isConfigVisible = false;
              
              // 弹幕面板位置修正函数 - 简化版本
              const adjustPanelPosition = () => {
                const player = document.querySelector('.artplayer');
                if (!player || !configButton || !configPanel) return;

                try {
                  const panelElement = configPanel as HTMLElement;

                  // 始终清除内联样式，使用CSS默认定位
                  panelElement.style.left = '';
                  panelElement.style.right = '';
                  panelElement.style.transform = '';

                  console.log('弹幕面板：使用CSS默认定位，自动适配屏幕方向');
                } catch (error) {
                  console.warn('弹幕面板位置调整失败:', error);
                }
              };
              
              // 添加点击事件监听器
              configButton.addEventListener('click', (e) => {
                e.preventDefault();
                e.stopPropagation();
                
                isConfigVisible = !isConfigVisible;
                
                if (isConfigVisible) {
                  (configPanel as HTMLElement).style.display = 'block';
                  // 显示后立即调整位置
                  setTimeout(adjustPanelPosition, 10);
                  console.log('移动端弹幕配置面板：显示');
                } else {
                  (configPanel as HTMLElement).style.display = 'none';
                  console.log('移动端弹幕配置面板：隐藏');
                }
              });
              
              // 监听ArtPlayer的resize事件
              if (artPlayerRef.current) {
                artPlayerRef.current.on('resize', () => {
                  if (isConfigVisible) {
                    console.log('检测到ArtPlayer resize事件，重新调整弹幕面板位置');
                    setTimeout(adjustPanelPosition, 50); // 短暂延迟确保resize完成
                  }
                });
                console.log('已监听ArtPlayer resize事件，实现自动适配');
              }
              
              // 额外监听屏幕方向变化事件，确保完全自动适配
              const handleOrientationChange = () => {
                if (isConfigVisible) {
                  console.log('检测到屏幕方向变化，重新调整弹幕面板位置');
                  setTimeout(adjustPanelPosition, 100); // 稍长延迟等待方向变化完成
                }
              };

              window.addEventListener('orientationchange', handleOrientationChange);
              window.addEventListener('resize', handleOrientationChange);

              // 清理函数
              const _cleanup = () => {
                window.removeEventListener('orientationchange', handleOrientationChange);
                window.removeEventListener('resize', handleOrientationChange);
              };

              // 点击其他地方自动隐藏
              document.addEventListener('click', (e) => {
                if (isConfigVisible &&
                    !configButton.contains(e.target as Node) &&
                    !configPanel.contains(e.target as Node)) {
                  isConfigVisible = false;
                  (configPanel as HTMLElement).style.display = 'none';
                  console.log('点击外部区域，隐藏弹幕配置面板');
                }
              });

              console.log('移动端弹幕配置切换功能已激活');
            }
          }, 2000); // 延迟2秒确保弹幕插件完全初始化
        };
        
        // 启用移动端弹幕配置切换
        addMobileDanmakuToggle();

        // 播放器就绪后，加载外部弹幕数据
        console.log('播放器已就绪，开始加载外部弹幕');
        setTimeout(async () => {
          try {
            const externalDanmu = await loadExternalDanmu(); // 这里会检查开关状态
            console.log('外部弹幕加载结果:', externalDanmu);
            
            if (artPlayerRef.current?.plugins?.artplayerPluginDanmuku) {
              if (externalDanmu.length > 0) {
                console.log('向播放器插件加载弹幕数据:', externalDanmu.length, '条');
                artPlayerRef.current.plugins.artplayerPluginDanmuku.load(externalDanmu);
                artPlayerRef.current.notice.show = `已加载 ${externalDanmu.length} 条弹幕`;
              } else {
                console.log('没有弹幕数据可加载');
                artPlayerRef.current.notice.show = '暂无弹幕数据';
              }
            } else {
              console.error('弹幕插件未找到');
            }
          } catch (error) {
            console.error('加载外部弹幕失败:', error);
          }
        }, 1000); // 延迟1秒确保插件完全初始化

        // 监听弹幕插件的显示/隐藏事件，自动保存状态到localStorage
        artPlayerRef.current.on('artplayerPluginDanmuku:show', () => {
          localStorage.setItem('danmaku_visible', 'true');
          console.log('弹幕显示状态已保存');
        });
        
        artPlayerRef.current.on('artplayerPluginDanmuku:hide', () => {
          localStorage.setItem('danmaku_visible', 'false');
          console.log('弹幕隐藏状态已保存');
        });

        // 监听弹幕插件的配置变更事件，自动保存所有设置到localStorage
        artPlayerRef.current.on('artplayerPluginDanmuku:config', (option: any) => {
          try {
            // 保存所有弹幕配置到localStorage
            if (typeof option.fontSize !== 'undefined') {
              localStorage.setItem('danmaku_fontSize', option.fontSize.toString());
            }
            if (typeof option.opacity !== 'undefined') {
              localStorage.setItem('danmaku_opacity', option.opacity.toString());
            }
            if (typeof option.speed !== 'undefined') {
              localStorage.setItem('danmaku_speed', option.speed.toString());
            }
            if (typeof option.margin !== 'undefined') {
              localStorage.setItem('danmaku_margin', JSON.stringify(option.margin));
            }
            if (typeof option.modes !== 'undefined') {
              localStorage.setItem('danmaku_modes', JSON.stringify(option.modes));
            }
            if (typeof option.antiOverlap !== 'undefined') {
              localStorage.setItem('danmaku_antiOverlap', option.antiOverlap.toString());
            }
            if (typeof option.visible !== 'undefined') {
              localStorage.setItem('danmaku_visible', option.visible.toString());
            }
            console.log('弹幕配置已自动保存:', option);
          } catch (error) {
            console.error('保存弹幕配置失败:', error);
          }
        });

        // 监听播放进度跳转，优化弹幕重置（减少闪烁）
        artPlayerRef.current.on('seek', () => {
          if (artPlayerRef.current?.plugins?.artplayerPluginDanmuku) {
            // 清除之前的重置计时器
            if (seekResetTimeoutRef.current) {
              clearTimeout(seekResetTimeoutRef.current);
            }
            
            // 增加延迟并只在非拖拽状态下重置，减少快进时的闪烁
            seekResetTimeoutRef.current = setTimeout(() => {
              if (!isDraggingProgressRef.current && artPlayerRef.current?.plugins?.artplayerPluginDanmuku && !artPlayerRef.current.seeking) {
                artPlayerRef.current.plugins.artplayerPluginDanmuku.reset();
                console.log('进度跳转，弹幕已重置');
              }
            }, 500); // 增加到500ms延迟，减少频繁重置导致的闪烁
          }
        });

        // 监听拖拽状态 - v5.2.0优化: 在拖拽期间暂停弹幕更新以减少闪烁
        artPlayerRef.current.on('video:seeking', () => {
          isDraggingProgressRef.current = true;
          // v5.2.0新增: 拖拽时隐藏弹幕，减少CPU占用和闪烁
          // 只有在外部弹幕开启且当前显示时才隐藏
          if (artPlayerRef.current?.plugins?.artplayerPluginDanmuku && 
              externalDanmuEnabledRef.current && 
              !artPlayerRef.current.plugins.artplayerPluginDanmuku.isHide) {
            artPlayerRef.current.plugins.artplayerPluginDanmuku.hide();
          }
        });

        artPlayerRef.current.on('video:seeked', () => {
          isDraggingProgressRef.current = false;
          // v5.2.0优化: 拖拽结束后根据外部弹幕开关状态决定是否恢复弹幕显示
          if (artPlayerRef.current?.plugins?.artplayerPluginDanmuku) {
            // 只有在外部弹幕开启时才恢复显示
            if (externalDanmuEnabledRef.current) {
              artPlayerRef.current.plugins.artplayerPluginDanmuku.show(); // 先恢复显示
              setTimeout(() => {
                // 延迟重置以确保播放状态稳定
                if (artPlayerRef.current?.plugins?.artplayerPluginDanmuku) {
                  artPlayerRef.current.plugins.artplayerPluginDanmuku.reset();
                  console.log('拖拽结束，弹幕已重置');
                }
              }, 100);
            } else {
              // 外部弹幕关闭时，确保保持隐藏状态
              artPlayerRef.current.plugins.artplayerPluginDanmuku.hide();
              console.log('拖拽结束，外部弹幕已关闭，保持隐藏状态');
            }
          }
        });

        // 监听播放器窗口尺寸变化，触发弹幕重置（双重保障）
        artPlayerRef.current.on('resize', () => {
          // 清除之前的重置计时器
          if (resizeResetTimeoutRef.current) {
            clearTimeout(resizeResetTimeoutRef.current);
          }
          
          // 延迟重置弹幕，避免连续触发（全屏切换优化）
          resizeResetTimeoutRef.current = setTimeout(() => {
            if (artPlayerRef.current?.plugins?.artplayerPluginDanmuku) {
              artPlayerRef.current.plugins.artplayerPluginDanmuku.reset();
              console.log('窗口尺寸变化，弹幕已重置（防抖优化）');
            }
          }, 300); // 300ms防抖，减少全屏切换时的卡顿
        });

        // 播放器就绪后，如果正在播放则请求 Wake Lock
        if (artPlayerRef.current && !artPlayerRef.current.paused) {
          requestWakeLock();
        }
      });

      // 监听播放状态变化，控制 Wake Lock
      artPlayerRef.current.on('play', () => {
        requestWakeLock();
      });

      artPlayerRef.current.on('pause', () => {
        releaseWakeLock();

        // 🔥 关键修复：暂停时也检查是否在片尾，避免保存错误的进度
        const currentTime = artPlayerRef.current?.currentTime || 0;
        const duration = artPlayerRef.current?.duration || 0;
        const remainingTime = duration - currentTime;
        const isNearEnd = duration > 0 && remainingTime < 180; // 最后3分钟

        if (!isNearEnd) {
          saveCurrentPlayProgress('pause');
        }
      });

      artPlayerRef.current.on('video:ended', () => {
        releaseWakeLock();
      });

      // 如果播放器初始化时已经在播放状态，则请求 Wake Lock
      if (artPlayerRef.current && !artPlayerRef.current.paused) {
        requestWakeLock();
      }

      artPlayerRef.current.on('video:volumechange', () => {
        lastVolumeRef.current = artPlayerRef.current.volume;
      });
      artPlayerRef.current.on('video:ratechange', () => {
        lastPlaybackRateRef.current = artPlayerRef.current.playbackRate;
      });

      // 监听视频可播放事件，这时恢复播放进度更可靠
      artPlayerRef.current.on('video:canplay', () => {
        // 🔥 重置 video:ended 处理标志，因为这是新视频
        videoEndedHandledRef.current = false;

        // 若存在需要恢复的播放进度，则跳转
        if (resumeTimeRef.current && resumeTimeRef.current > 0) {
          try {
            const duration = artPlayerRef.current.duration || 0;
            let target = resumeTimeRef.current;
            if (duration && target >= duration - 2) {
              target = Math.max(0, duration - 5);
            }
            artPlayerRef.current.currentTime = target;
            console.log('成功恢复播放进度到:', resumeTimeRef.current);
          } catch (err) {
            console.warn('恢复播放进度失败:', err);
          }
        }
        resumeTimeRef.current = null;

        // iOS设备自动播放回退机制：如果自动播放失败，尝试用户交互触发播放
        if ((isIOS || isSafari) && artPlayerRef.current.paused) {
          console.log('iOS设备检测到视频未自动播放，准备交互触发机制');
          
          const tryAutoPlay = async () => {
            try {
              // 多重尝试策略
              let playAttempts = 0;
              const maxAttempts = 3;
              
              const attemptPlay = async (): Promise<boolean> => {
                playAttempts++;
                console.log(`iOS自动播放尝试 ${playAttempts}/${maxAttempts}`);
                
                try {
                  await artPlayerRef.current.play();
                  console.log('iOS设备自动播放成功');
                  return true;
                } catch (playError: any) {
                  console.log(`播放尝试 ${playAttempts} 失败:`, playError.name);
                  
                  // 根据错误类型采用不同策略
                  if (playError.name === 'NotAllowedError') {
                    // 用户交互需求错误 - 最常见
                    if (playAttempts < maxAttempts) {
                      // 尝试降低音量再播放
                      artPlayerRef.current.volume = 0.1;
                      await new Promise(resolve => setTimeout(resolve, 200));
                      return attemptPlay();
                    }
                    return false;
                  } else if (playError.name === 'AbortError') {
                    // 播放被中断 - 等待后重试
                    if (playAttempts < maxAttempts) {
                      await new Promise(resolve => setTimeout(resolve, 500));
                      return attemptPlay();
                    }
                    return false;
                  }
                  return false;
                }
              };
              
              const success = await attemptPlay();
              
              if (!success) {
                console.log('iOS设备需要用户交互才能播放，这是正常的浏览器行为');
                // 显示友好的播放提示
                if (artPlayerRef.current) {
                  artPlayerRef.current.notice.show = '轻触播放按钮开始观看';
                  
                  // 添加一次性点击监听器用于首次播放
                  let hasHandledFirstInteraction = false;
                  const handleFirstUserInteraction = async () => {
                    if (hasHandledFirstInteraction) return;
                    hasHandledFirstInteraction = true;
                    
                    try {
                      await artPlayerRef.current.play();
                      // 首次成功播放后恢复正常音量
                      setTimeout(() => {
                        if (artPlayerRef.current && !artPlayerRef.current.muted) {
                          artPlayerRef.current.volume = lastVolumeRef.current || 0.7;
                        }
                      }, 1000);
                    } catch (error) {
                      console.warn('用户交互播放失败:', error);
                    }
                    
                    // 移除监听器
                    artPlayerRef.current?.off('video:play', handleFirstUserInteraction);
                    document.removeEventListener('click', handleFirstUserInteraction);
                  };
                  
                  // 监听播放事件和点击事件
                  artPlayerRef.current.on('video:play', handleFirstUserInteraction);
                  document.addEventListener('click', handleFirstUserInteraction);
                }
              }
            } catch (error) {
              console.warn('自动播放回退机制执行失败:', error);
            }
          };
          
          // 延迟尝试，避免与进度恢复冲突
          setTimeout(tryAutoPlay, 200);
        }

        setTimeout(() => {
          if (
            Math.abs(artPlayerRef.current.volume - lastVolumeRef.current) > 0.01
          ) {
            artPlayerRef.current.volume = lastVolumeRef.current;
          }
          if (
            Math.abs(
              artPlayerRef.current.playbackRate - lastPlaybackRateRef.current
            ) > 0.01 &&
            isWebKit
          ) {
            artPlayerRef.current.playbackRate = lastPlaybackRateRef.current;
          }
          artPlayerRef.current.notice.show = '';
        }, 0);

        // 隐藏换源加载状态
        setIsVideoLoading(false);

        // 🔥 重置集数切换标识（播放器成功创建后）
        if (isEpisodeChangingRef.current) {
          isEpisodeChangingRef.current = false;
          console.log('🎯 播放器创建完成，重置集数切换标识');
        }
      });

      // 监听播放器错误
      artPlayerRef.current.on('error', (err: any) => {
        console.error('播放器错误:', err);
        if (artPlayerRef.current.currentTime > 0) {
          return;
        }
      });

      // 监听视频播放结束事件，自动播放下一集
      artPlayerRef.current.on('video:ended', () => {
        const idx = currentEpisodeIndexRef.current;

        // 🔥 关键修复：首先检查这个 video:ended 事件是否已经被处理过
        if (videoEndedHandledRef.current) {
          return;
        }

        // 🔑 检查是否已经通过 SkipController 触发了下一集，避免重复触发
        if (isSkipControllerTriggeredRef.current) {
          videoEndedHandledRef.current = true;
          // 🔥 关键修复：延迟重置标志，等待新集数开始加载
          setTimeout(() => {
            isSkipControllerTriggeredRef.current = false;
          }, 2000);
          return;
        }

        const d = detailRef.current;
        if (d && d.episodes && idx < d.episodes.length - 1) {
          videoEndedHandledRef.current = true;
          setTimeout(() => {
            setCurrentEpisodeIndex(idx + 1);
          }, 1000);
        }
      });

      // 合并的timeupdate监听器 - 处理跳过片头片尾和保存进度
      artPlayerRef.current.on('video:timeupdate', () => {
        const currentTime = artPlayerRef.current.currentTime || 0;
        const duration = artPlayerRef.current.duration || 0;
        const now = performance.now(); // 使用performance.now()更精确

        // 更新 SkipController 所需的时间信息
        setCurrentPlayTime(currentTime);
        setVideoDuration(duration);

        // 保存播放进度逻辑 - 优化保存间隔以减少网络开销
        const saveNow = Date.now();
<<<<<<< HEAD
        // upstash需要更长间隔避免频率限制，其他存储类型也适当降低频率减少性能开销
        const interval = process.env.NEXT_PUBLIC_STORAGE_TYPE === 'upstash' ? 20000 : 10000; // 统一提高到10秒
        
        if (saveNow - lastSaveTimeRef.current > interval) {
=======
        // 🔧 优化：增加播放中的保存间隔，依赖暂停时保存作为主要保存时机
        // upstash: 60秒兜底保存，其他存储: 30秒兜底保存
        // 用户暂停、切换集数、页面卸载时会立即保存，因此较长间隔不影响体验
        const interval = process.env.NEXT_PUBLIC_STORAGE_TYPE === 'upstash' ? 60000 : 30000;
>>>>>>> 7283fb4f

        // 🔥 关键修复：如果当前播放位置接近视频结尾（最后3分钟），不保存进度
        // 这是为了避免自动跳过片尾时保存了片尾位置的进度，导致"继续观看"从错误位置开始
        const remainingTime = duration - currentTime;
        const isNearEnd = duration > 0 && remainingTime < 180; // 最后3分钟

        if (saveNow - lastSaveTimeRef.current > interval && !isNearEnd) {
          lastSaveTimeRef.current = saveNow;
          console.warn('save:'+saveNow);
          saveCurrentPlayProgress('pause');
        }
      }
      });

      artPlayerRef.current.on('pause', () => {
        // 🔥 关键修复：暂停时也检查是否在片尾，避免保存错误的进度
        const currentTime = artPlayerRef.current?.currentTime || 0;
        const duration = artPlayerRef.current?.duration || 0;
        const remainingTime = duration - currentTime;
        const isNearEnd = duration > 0 && remainingTime < 180; // 最后3分钟

        if (!isNearEnd) {
          saveCurrentPlayProgress('pause');
        }
      });

      if (artPlayerRef.current?.video) {
        ensureVideoSource(
          artPlayerRef.current.video as HTMLVideoElement,
          videoUrl
        );
      }
    } catch (err) {
      console.error('创建播放器失败:', err);
      // 重置集数切换标识
      isEpisodeChangingRef.current = false;
      setError('播放器初始化失败');
    }
    }; // 结束 initPlayer 函数

    // 动态导入 ArtPlayer 并初始化
    const loadAndInit = async () => {
      try {
        const [{ default: Artplayer }, { default: artplayerPluginDanmuku }] = await Promise.all([
          import('artplayer'),
          import('artplayer-plugin-danmuku')
        ]);
        
        // 将导入的模块设置为全局变量供 initPlayer 使用
        (window as any).DynamicArtplayer = Artplayer;
        (window as any).DynamicArtplayerPluginDanmuku = artplayerPluginDanmuku;
        
        await initPlayer();
      } catch (error) {
        console.error('动态导入 ArtPlayer 失败:', error);
        setError('播放器加载失败');
      }
    };

    loadAndInit();
  }, [Hls, videoUrl, loading, blockAdEnabled]);

  // 当组件卸载时清理定时器、Wake Lock 和播放器资源
  useEffect(() => {
    return () => {
      // 清理定时器
      if (saveIntervalRef.current) {
        clearInterval(saveIntervalRef.current);
      }

      // 清理弹幕重置定时器
      if (seekResetTimeoutRef.current) {
        clearTimeout(seekResetTimeoutRef.current);
      }
      
      // 清理resize防抖定时器
      if (resizeResetTimeoutRef.current) {
        clearTimeout(resizeResetTimeoutRef.current);
      }

      // 释放 Wake Lock
      releaseWakeLock();

      // 销毁播放器实例
      cleanupPlayer();
    };
  }, []);

  // 返回顶部功能相关
  useEffect(() => {
    // 获取滚动位置的函数 - 专门针对 body 滚动
    const getScrollTop = () => {
      return document.body.scrollTop || 0;
    };

    // 使用 requestAnimationFrame 持续检测滚动位置
    let isRunning = false;
    const checkScrollPosition = () => {
      if (!isRunning) return;

      const scrollTop = getScrollTop();
      const shouldShow = scrollTop > 300;
      setShowBackToTop(shouldShow);

      requestAnimationFrame(checkScrollPosition);
    };

    // 启动持续检测
    isRunning = true;
    checkScrollPosition();

    // 监听 body 元素的滚动事件
    const handleScroll = () => {
      const scrollTop = getScrollTop();
      setShowBackToTop(scrollTop > 300);
    };

    document.body.addEventListener('scroll', handleScroll, { passive: true });

    return () => {
      isRunning = false; // 停止 requestAnimationFrame 循环
      // 移除 body 滚动事件监听器
      document.body.removeEventListener('scroll', handleScroll);
    };
  }, []);

  // 返回顶部功能
  const scrollToTop = () => {
    try {
      // 根据调试结果，真正的滚动容器是 document.body
      document.body.scrollTo({
        top: 0,
        behavior: 'smooth',
      });
    } catch (error) {
      // 如果平滑滚动完全失败，使用立即滚动
      document.body.scrollTop = 0;
    }
  };

  if (loading) {
    return (
      <PageLayout activePath='/play'>
        <div className='flex items-center justify-center min-h-screen bg-transparent'>
          <div className='text-center max-w-md mx-auto px-6'>
            {/* 动画影院图标 */}
            <div className='relative mb-8'>
              <div className='relative mx-auto w-24 h-24 bg-gradient-to-r from-green-500 to-emerald-600 rounded-2xl shadow-2xl flex items-center justify-center transform hover:scale-105 transition-transform duration-300'>
                <div className='text-white text-4xl'>
                  {loadingStage === 'searching' && '🔍'}
                  {loadingStage === 'preferring' && '⚡'}
                  {loadingStage === 'fetching' && '🎬'}
                  {loadingStage === 'ready' && '✨'}
                </div>
                {/* 旋转光环 */}
                <div className='absolute -inset-2 bg-gradient-to-r from-green-500 to-emerald-600 rounded-2xl opacity-20 animate-spin'></div>
              </div>

              {/* 浮动粒子效果 */}
              <div className='absolute top-0 left-0 w-full h-full pointer-events-none'>
                <div className='absolute top-2 left-2 w-2 h-2 bg-green-400 rounded-full animate-bounce'></div>
                <div
                  className='absolute top-4 right-4 w-1.5 h-1.5 bg-emerald-400 rounded-full animate-bounce'
                  style={{ animationDelay: '0.5s' }}
                ></div>
                <div
                  className='absolute bottom-3 left-6 w-1 h-1 bg-lime-400 rounded-full animate-bounce'
                  style={{ animationDelay: '1s' }}
                ></div>
              </div>
            </div>

            {/* 进度指示器 */}
            <div className='mb-6 w-80 mx-auto'>
              <div className='flex justify-center space-x-2 mb-4'>
                <div
                  className={`w-3 h-3 rounded-full transition-all duration-500 ${loadingStage === 'searching' || loadingStage === 'fetching'
                    ? 'bg-green-500 scale-125'
                    : loadingStage === 'preferring' ||
                      loadingStage === 'ready'
                      ? 'bg-green-500'
                      : 'bg-gray-300'
                    }`}
                ></div>
                <div
                  className={`w-3 h-3 rounded-full transition-all duration-500 ${loadingStage === 'preferring'
                    ? 'bg-green-500 scale-125'
                    : loadingStage === 'ready'
                      ? 'bg-green-500'
                      : 'bg-gray-300'
                    }`}
                ></div>
                <div
                  className={`w-3 h-3 rounded-full transition-all duration-500 ${loadingStage === 'ready'
                    ? 'bg-green-500 scale-125'
                    : 'bg-gray-300'
                    }`}
                ></div>
              </div>

              {/* 进度条 */}
              <div className='w-full bg-gray-200 dark:bg-gray-700 rounded-full h-2 overflow-hidden'>
                <div
                  className='h-full bg-gradient-to-r from-green-500 to-emerald-600 rounded-full transition-all duration-1000 ease-out'
                  style={{
                    width:
                      loadingStage === 'searching' ||
                        loadingStage === 'fetching'
                        ? '33%'
                        : loadingStage === 'preferring'
                          ? '66%'
                          : '100%',
                  }}
                ></div>
              </div>
            </div>

            {/* 加载消息 */}
            <div className='space-y-2'>
              <p className='text-xl font-semibold text-gray-800 dark:text-gray-200 animate-pulse'>
                {loadingMessage}
              </p>
            </div>
          </div>
        </div>
      </PageLayout>
    );
  }

  if (error) {
    return (
      <PageLayout activePath='/play'>
        <div className='flex items-center justify-center min-h-screen bg-transparent'>
          <div className='text-center max-w-md mx-auto px-6'>
            {/* 错误图标 */}
            <div className='relative mb-8'>
              <div className='relative mx-auto w-24 h-24 bg-gradient-to-r from-red-500 to-orange-500 rounded-2xl shadow-2xl flex items-center justify-center transform hover:scale-105 transition-transform duration-300'>
                <div className='text-white text-4xl'>😵</div>
                {/* 脉冲效果 */}
                <div className='absolute -inset-2 bg-gradient-to-r from-red-500 to-orange-500 rounded-2xl opacity-20 animate-pulse'></div>
              </div>

              {/* 浮动错误粒子 */}
              <div className='absolute top-0 left-0 w-full h-full pointer-events-none'>
                <div className='absolute top-2 left-2 w-2 h-2 bg-red-400 rounded-full animate-bounce'></div>
                <div
                  className='absolute top-4 right-4 w-1.5 h-1.5 bg-orange-400 rounded-full animate-bounce'
                  style={{ animationDelay: '0.5s' }}
                ></div>
                <div
                  className='absolute bottom-3 left-6 w-1 h-1 bg-yellow-400 rounded-full animate-bounce'
                  style={{ animationDelay: '1s' }}
                ></div>
              </div>
            </div>

            {/* 错误信息 */}
            <div className='space-y-4 mb-8'>
              <h2 className='text-2xl font-bold text-gray-800 dark:text-gray-200'>
                哎呀，出现了一些问题
              </h2>
              <div className='bg-red-50 dark:bg-red-900/20 border border-red-200 dark:border-red-800 rounded-lg p-4'>
                <p className='text-red-600 dark:text-red-400 font-medium'>
                  {error}
                </p>
              </div>
              <p className='text-sm text-gray-500 dark:text-gray-400'>
                请检查网络连接或尝试刷新页面
              </p>
            </div>

            {/* 操作按钮 */}
            <div className='space-y-3'>
              <button
                onClick={() =>
                  videoTitle
                    ? router.push(`/search?q=${encodeURIComponent(videoTitle)}`)
                    : router.back()
                }
                className='w-full px-6 py-3 bg-gradient-to-r from-green-500 to-emerald-600 text-white rounded-xl font-medium hover:from-green-600 hover:to-emerald-700 transform hover:scale-105 transition-all duration-200 shadow-lg hover:shadow-xl'
              >
                {videoTitle ? '🔍 返回搜索' : '← 返回上页'}
              </button>

              <button
                onClick={() => window.location.reload()}
                className='w-full px-6 py-3 bg-gray-100 dark:bg-gray-700 text-gray-700 dark:text-gray-300 rounded-xl font-medium hover:bg-gray-200 dark:hover:bg-gray-600 transition-colors duration-200'
              >
                🔄 重新尝试
              </button>
            </div>
          </div>
        </div>
      </PageLayout>
    );
  }

  return (
    <PageLayout activePath='/play'>
      <div className='flex flex-col gap-3 py-4 px-5 lg:px-[3rem] 2xl:px-20'>
        {/* 第一行：影片标题 */}
        <div className='py-1'>
          <h1 className='text-xl font-semibold text-gray-900 dark:text-gray-100'>
            {videoTitle || '影片标题'}
            {totalEpisodes > 1 && (
              <span className='text-gray-500 dark:text-gray-400'>
                {` > ${detail?.episodes_titles?.[currentEpisodeIndex] || `第 ${currentEpisodeIndex + 1} 集`}`}
              </span>
            )}
          </h1>
        </div>
        {/* 第二行：播放器和选集 */}
        <div className='space-y-2'>
          {/* 折叠控制 */}
          <div className='flex justify-end items-center'>
            {/* 折叠控制按钮 - 仅在 lg 及以上屏幕显示 */}
            <button
              onClick={() =>
                setIsEpisodeSelectorCollapsed(!isEpisodeSelectorCollapsed)
              }
              className='hidden lg:flex group relative items-center space-x-1.5 px-3 py-1.5 rounded-full bg-white/80 hover:bg-white dark:bg-gray-800/80 dark:hover:bg-gray-800 backdrop-blur-sm border border-gray-200/50 dark:border-gray-700/50 shadow-sm hover:shadow-md transition-all duration-200'
              title={
                isEpisodeSelectorCollapsed ? '显示选集面板' : '隐藏选集面板'
              }
            >
              <svg
                className={`w-3.5 h-3.5 text-gray-500 dark:text-gray-400 transition-transform duration-200 ${isEpisodeSelectorCollapsed ? 'rotate-180' : 'rotate-0'
                  }`}
                fill='none'
                stroke='currentColor'
                viewBox='0 0 24 24'
              >
                <path
                  strokeLinecap='round'
                  strokeLinejoin='round'
                  strokeWidth='2'
                  d='M9 5l7 7-7 7'
                />
              </svg>
              <span className='text-xs font-medium text-gray-600 dark:text-gray-300'>
                {isEpisodeSelectorCollapsed ? '显示' : '隐藏'}
              </span>

              {/* 精致的状态指示点 */}
              <div
                className={`absolute -top-0.5 -right-0.5 w-2 h-2 rounded-full transition-all duration-200 ${isEpisodeSelectorCollapsed
                  ? 'bg-orange-400 animate-pulse'
                  : 'bg-green-400'
                  }`}
              ></div>
            </button>
          </div>

          <div
            className={`grid gap-4 lg:h-[500px] xl:h-[650px] 2xl:h-[750px] transition-all duration-300 ease-in-out ${isEpisodeSelectorCollapsed
              ? 'grid-cols-1'
              : 'grid-cols-1 md:grid-cols-4'
              }`}
          >
            {/* 播放器 */}
            <div
              className={`h-full transition-all duration-300 ease-in-out rounded-xl border border-white/0 dark:border-white/30 ${isEpisodeSelectorCollapsed ? 'col-span-1' : 'md:col-span-3'
                }`}
            >
              <div className='relative w-full h-[300px] lg:h-full'>
                <div
                  ref={artRef}
                  className='bg-black w-full h-full rounded-xl overflow-hidden shadow-lg'
                ></div>

                {/* 跳过设置按钮 - 播放器内右上角 */}
                {currentSource && currentId && (
                  <div className='absolute top-4 right-4 z-10'>
                    <button
                      onClick={() => setIsSkipSettingOpen(true)}
                      className='group flex items-center gap-2 px-4 py-2 bg-white/10 hover:bg-white/20 backdrop-blur-xl rounded-xl border border-white/30 hover:border-white/50 shadow-[0_8px_32px_0_rgba(0,0,0,0.37)] hover:shadow-[0_8px_32px_0_rgba(255,255,255,0.18)] hover:scale-105 transition-all duration-300 ease-out'
                      title='跳过设置'
                      style={{
                        backdropFilter: 'blur(20px) saturate(180%)',
                        WebkitBackdropFilter: 'blur(20px) saturate(180%)',
                      }}
                    >
                      <svg
                        className='w-5 h-5 text-white drop-shadow-lg group-hover:rotate-90 transition-all duration-300'
                        fill='none'
                        stroke='currentColor'
                        viewBox='0 0 24 24'
                      >
                        <path
                          strokeLinecap='round'
                          strokeLinejoin='round'
                          strokeWidth={2}
                          d='M12 6V4m0 2a2 2 0 100 4m0-4a2 2 0 110 4m-6 8a2 2 0 100-4m0 4a2 2 0 110-4m0 4v2m0-6V4m6 6v10m6-2a2 2 0 100-4m0 4a2 2 0 110-4m0 4v2m0-6V4'
                        />
                      </svg>
                      <span className='text-sm font-medium text-white drop-shadow-lg transition-all duration-300 hidden sm:inline'>
                        跳过设置
                      </span>
                    </button>
                  </div>
                )}

                {/* SkipController 组件 */}
                {currentSource && currentId && detail?.title && (
                  <SkipController
                    source={currentSource}
                    id={currentId}
                    title={detail.title}
                    episodeIndex={currentEpisodeIndex}
                    artPlayerRef={artPlayerRef}
                    currentTime={currentPlayTime}
                    duration={videoDuration}
                    isSettingMode={isSkipSettingOpen}
                    onSettingModeChange={setIsSkipSettingOpen}
                    onNextEpisode={handleNextEpisode}
                  />
                )}

                {/* 换源加载蒙层 */}
                {isVideoLoading && (
                  <div className='absolute inset-0 bg-black/85 backdrop-blur-sm rounded-xl flex items-center justify-center z-[500] transition-all duration-300'>
                    <div className='text-center max-w-md mx-auto px-6'>
                      {/* 动画影院图标 */}
                      <div className='relative mb-8'>
                        <div className='relative mx-auto w-24 h-24 bg-gradient-to-r from-green-500 to-emerald-600 rounded-2xl shadow-2xl flex items-center justify-center transform hover:scale-105 transition-transform duration-300'>
                          <div className='text-white text-4xl'>🎬</div>
                          {/* 旋转光环 */}
                          <div className='absolute -inset-2 bg-gradient-to-r from-green-500 to-emerald-600 rounded-2xl opacity-20 animate-spin'></div>
                        </div>

                        {/* 浮动粒子效果 */}
                        <div className='absolute top-0 left-0 w-full h-full pointer-events-none'>
                          <div className='absolute top-2 left-2 w-2 h-2 bg-green-400 rounded-full animate-bounce'></div>
                          <div
                            className='absolute top-4 right-4 w-1.5 h-1.5 bg-emerald-400 rounded-full animate-bounce'
                            style={{ animationDelay: '0.5s' }}
                          ></div>
                          <div
                            className='absolute bottom-3 left-6 w-1 h-1 bg-lime-400 rounded-full animate-bounce'
                            style={{ animationDelay: '1s' }}
                          ></div>
                        </div>
                      </div>

                      {/* 换源消息 */}
                      <div className='space-y-2'>
                        <p className='text-xl font-semibold text-white animate-pulse'>
                          {videoLoadingStage === 'sourceChanging'
                            ? '🔄 切换播放源...'
                            : '🔄 视频加载中...'}
                        </p>
                      </div>
                    </div>
                  </div>
                )}
              </div>
            </div>

            {/* 选集和换源 - 在移动端始终显示，在 lg 及以上可折叠 */}
            <div
              className={`h-[300px] lg:h-full md:overflow-hidden transition-all duration-300 ease-in-out ${isEpisodeSelectorCollapsed
                ? 'md:col-span-1 lg:hidden lg:opacity-0 lg:scale-95'
                : 'md:col-span-1 lg:opacity-100 lg:scale-100'
                }`}
            >
              <EpisodeSelector
                totalEpisodes={totalEpisodes}
                episodes_titles={detail?.episodes_titles || []}
                value={currentEpisodeIndex + 1}
                onChange={handleEpisodeChange}
                onSourceChange={handleSourceChange}
                currentSource={currentSource}
                currentId={currentId}
                videoTitle={searchTitle || videoTitle}
                availableSources={availableSources}
                sourceSearchLoading={sourceSearchLoading}
                sourceSearchError={sourceSearchError}
                precomputedVideoInfo={precomputedVideoInfo}
              />
            </div>
          </div>
        </div>

        {/* 详情展示 */}
        <div className='grid grid-cols-1 md:grid-cols-4 gap-4'>
          {/* 文字区 */}
          <div className='md:col-span-3'>
            <div className='p-6 flex flex-col min-h-0'>
              {/* 标题 */}
              <div className='mb-4 flex-shrink-0'>
                <div className='flex flex-col md:flex-row md:items-center gap-3'>
                  <h1 className='text-2xl md:text-3xl font-bold tracking-wide text-center md:text-left bg-gradient-to-r from-gray-900 via-gray-800 to-gray-900 dark:from-gray-100 dark:via-gray-200 dark:to-gray-100 bg-clip-text text-transparent'>
                    {videoTitle || '影片标题'}
                  </h1>

                  {/* 按钮组 */}
                  <div className='flex items-center justify-center md:justify-start gap-2 flex-wrap'>
                    {/* 收藏按钮 */}
                    <button
                      onClick={(e) => {
                        e.stopPropagation();
                        handleToggleFavorite();
                      }}
                      className='group relative flex-shrink-0 transition-all duration-300 hover:scale-110'
                    >
                      <div className='absolute inset-0 bg-gradient-to-r from-red-400 to-pink-400 rounded-full opacity-0 group-hover:opacity-20 blur-lg transition-opacity duration-300'></div>
                      <FavoriteIcon filled={favorited} />
                    </button>

                    {/* 网盘资源按钮 */}
                    <button
                      onClick={(e) => {
                        e.stopPropagation();
                        // 触发网盘搜索（如果还没搜索过）
                        if (!netdiskResults && !netdiskLoading && videoTitle) {
                          handleNetDiskSearch(videoTitle);
                        }
                        // 滚动到网盘区域
                        setTimeout(() => {
                          const element = document.getElementById('netdisk-section');
                          if (element) {
                            element.scrollIntoView({ behavior: 'smooth', block: 'start' });
                          }
                        }, 100);
                      }}
                      className='group relative flex-shrink-0 transition-all duration-300 hover:scale-105'
                    >
                      <div className='absolute inset-0 bg-gradient-to-r from-blue-400 to-cyan-400 rounded-full opacity-0 group-hover:opacity-30 blur-xl transition-opacity duration-300'></div>
                      <div className='relative flex items-center gap-1.5 bg-gradient-to-r from-blue-500 to-blue-600 hover:from-blue-600 hover:to-blue-700 text-white px-3 py-1.5 rounded-full text-sm font-medium shadow-lg hover:shadow-xl transition-all duration-300'>
                        📁
                        {netdiskLoading ? (
                          <span className='flex items-center gap-1'>
                            <span className='inline-block h-3 w-3 border-2 border-white border-t-transparent rounded-full animate-spin'></span>
                            搜索中...
                          </span>
                        ) : netdiskTotal > 0 ? (
                          <span>{netdiskTotal}个资源</span>
                        ) : (
                          <span>网盘资源</span>
                        )}
                      </div>
                    </button>
                  </div>
                </div>
              </div>

              {/* 关键信息行 */}
              <div className='flex flex-wrap items-center gap-3 text-base mb-4 opacity-80 flex-shrink-0'>
                {detail?.class && (
                  <span className='text-green-600 font-semibold'>
                    {detail.class}
                  </span>
                )}
                {(detail?.year || videoYear) && (
                  <span>{detail?.year || videoYear}</span>
                )}
                {detail?.source_name && (
                  <span className='border border-gray-500/60 px-2 py-[1px] rounded'>
                    {detail.source_name}
                  </span>
                )}
                {detail?.type_name && <span>{detail.type_name}</span>}
              </div>

              {/* 详细信息（豆瓣或bangumi） */}
              {currentSource !== 'shortdrama' && videoDoubanId && videoDoubanId !== 0 && detail && detail.source !== 'shortdrama' && (
                <div className='mb-4 flex-shrink-0'>
                  {/* 加载状态 */}
                  {(loadingMovieDetails || loadingBangumiDetails) && !movieDetails && !bangumiDetails && (
                    <div className='animate-pulse'>
                      <div className='h-4 bg-gray-300 rounded w-64 mb-2'></div>
                      <div className='h-4 bg-gray-300 rounded w-48'></div>
                    </div>
                  )}
                  
                  {/* Bangumi详情 */}
                  {bangumiDetails && (
                    <div className='space-y-2 text-sm'>
                      {/* Bangumi评分 */}
                      {bangumiDetails.rating?.score && parseFloat(bangumiDetails.rating.score) > 0 && (
                        <div className='flex items-center gap-2'>
                          <span className='font-semibold text-gray-700 dark:text-gray-300'>Bangumi评分: </span>
                          <div className='flex items-center group'>
                            <span className='relative text-transparent bg-clip-text bg-gradient-to-r from-pink-600 via-rose-600 to-pink-600 dark:from-pink-400 dark:via-rose-400 dark:to-pink-400 font-bold text-lg transition-all duration-300 group-hover:scale-110 group-hover:drop-shadow-[0_2px_8px_rgba(236,72,153,0.5)]'>
                              {bangumiDetails.rating.score}
                            </span>
                            <div className='flex ml-2 gap-0.5'>
                              {[...Array(5)].map((_, i) => (
                                <svg
                                  key={i}
                                  className={`w-4 h-4 transition-all duration-300 ${
                                    i < Math.floor(parseFloat(bangumiDetails.rating.score) / 2)
                                      ? 'text-pink-500 drop-shadow-[0_0_4px_rgba(236,72,153,0.5)] group-hover:scale-110'
                                      : 'text-gray-300 dark:text-gray-600'
                                  }`}
                                  fill='currentColor'
                                  viewBox='0 0 20 20'
                                  style={{ transitionDelay: `${i * 50}ms` }}
                                >
                                  <path d='M9.049 2.927c.3-.921 1.603-.921 1.902 0l1.07 3.292a1 1 0 00.95.69h3.462c.969 0 1.371 1.24.588 1.81l-2.8 2.034a1 1 0 00-.364 1.118l1.07 3.292c.3.921-.755 1.688-1.54 1.118l-2.8-2.034a1 1 0 00-1.175 0l-2.8 2.034c-.784.57-1.838-.197-1.539-1.118l1.07-3.292a1 1 0 00-.364-1.118L2.98 8.72c-.783-.57-.38-1.81.588-1.81h3.461a1 1 0 00.951-.69l1.07-3.292z' />
                                </svg>
                              ))}
                            </div>
                          </div>
                        </div>
                      )}

                      {/* 制作信息从infobox提取 */}
                      {bangumiDetails.infobox && bangumiDetails.infobox.map((info: any, index: number) => {
                        if (info.key === '导演' && info.value) {
                          const directors = Array.isArray(info.value) ? info.value.map((v: any) => v.v || v).join('、') : info.value;
                          return (
                            <div key={index}>
                              <span className='font-semibold text-gray-700 dark:text-gray-300'>导演: </span>
                              <span className='text-gray-600 dark:text-gray-400'>{directors}</span>
                            </div>
                          );
                        }
                        if (info.key === '制作' && info.value) {
                          const studios = Array.isArray(info.value) ? info.value.map((v: any) => v.v || v).join('、') : info.value;
                          return (
                            <div key={index}>
                              <span className='font-semibold text-gray-700 dark:text-gray-300'>制作: </span>
                              <span className='text-gray-600 dark:text-gray-400'>{studios}</span>
                            </div>
                          );
                        }
                        return null;
                      })}
                      
                      {/* 播出日期 */}
                      {bangumiDetails.date && (
                        <div>
                          <span className='font-semibold text-gray-700 dark:text-gray-300'>播出日期: </span>
                          <span className='text-gray-600 dark:text-gray-400'>{bangumiDetails.date}</span>
                        </div>
                      )}
                      
                      {/* 标签信息 */}
                      <div className='flex flex-wrap gap-2 mt-3'>
                        {bangumiDetails.tags && bangumiDetails.tags.slice(0, 4).map((tag: any, index: number) => (
                          <span key={index} className='relative group bg-gradient-to-r from-blue-500/90 to-indigo-500/90 dark:from-blue-600/90 dark:to-indigo-600/90 text-white px-3 py-1 rounded-full text-xs font-medium shadow-md hover:shadow-lg hover:shadow-blue-500/30 transition-all duration-300 hover:scale-105'>
                            <span className='absolute inset-0 bg-gradient-to-r from-blue-400 to-indigo-400 rounded-full opacity-0 group-hover:opacity-20 blur transition-opacity duration-300'></span>
                            <span className='relative'>{tag.name}</span>
                          </span>
                        ))}
                        {bangumiDetails.total_episodes && (
                          <span className='relative group bg-gradient-to-r from-green-500/90 to-emerald-500/90 dark:from-green-600/90 dark:to-emerald-600/90 text-white px-3 py-1 rounded-full text-xs font-medium shadow-md hover:shadow-lg hover:shadow-green-500/30 transition-all duration-300 hover:scale-105'>
                            <span className='absolute inset-0 bg-gradient-to-r from-green-400 to-emerald-400 rounded-full opacity-0 group-hover:opacity-20 blur transition-opacity duration-300'></span>
                            <span className='relative'>共{bangumiDetails.total_episodes}话</span>
                          </span>
                        )}
                      </div>
                    </div>
                  )}

                  {/* 豆瓣详情 */}
                  {movieDetails && (
                    <div className='space-y-2 text-sm'>
                      {/* 豆瓣评分 */}
                      {movieDetails.rate && movieDetails.rate !== "0" && parseFloat(movieDetails.rate) > 0 && (
                        <div className='flex items-center gap-2'>
                          <span className='font-semibold text-gray-700 dark:text-gray-300'>豆瓣评分: </span>
                          <div className='flex items-center group'>
                            <span className='relative text-transparent bg-clip-text bg-gradient-to-r from-yellow-600 via-amber-600 to-yellow-600 dark:from-yellow-400 dark:via-amber-400 dark:to-yellow-400 font-bold text-lg transition-all duration-300 group-hover:scale-110 group-hover:drop-shadow-[0_2px_8px_rgba(251,191,36,0.5)]'>
                              {movieDetails.rate}
                            </span>
                            <div className='flex ml-2 gap-0.5'>
                              {[...Array(5)].map((_, i) => (
                                <svg
                                  key={i}
                                  className={`w-4 h-4 transition-all duration-300 ${
                                    i < Math.floor(parseFloat(movieDetails.rate) / 2)
                                      ? 'text-yellow-500 drop-shadow-[0_0_4px_rgba(234,179,8,0.5)] group-hover:scale-110'
                                      : 'text-gray-300 dark:text-gray-600'
                                  }`}
                                  fill='currentColor'
                                  viewBox='0 0 20 20'
                                  style={{ transitionDelay: `${i * 50}ms` }}
                                >
                                  <path d='M9.049 2.927c.3-.921 1.603-.921 1.902 0l1.07 3.292a1 1 0 00.95.69h3.462c.969 0 1.371 1.24.588 1.81l-2.8 2.034a1 1 0 00-.364 1.118l1.07 3.292c.3.921-.755 1.688-1.54 1.118l-2.8-2.034a1 1 0 00-1.175 0l-2.8 2.034c-.784.57-1.838-.197-1.539-1.118l1.07-3.292a1 1 0 00-.364-1.118L2.98 8.72c-.783-.57-.38-1.81.588-1.81h3.461a1 1 0 00.951-.69l1.07-3.292z' />
                                </svg>
                              ))}
                            </div>
                          </div>
                        </div>
                      )}

                      {/* 导演 */}
                      {movieDetails.directors && movieDetails.directors.length > 0 && (
                        <div>
                          <span className='font-semibold text-gray-700 dark:text-gray-300'>导演: </span>
                          <span className='text-gray-600 dark:text-gray-400'>
                            {movieDetails.directors.join('、')}
                          </span>
                        </div>
                      )}
                      
                      {/* 编剧 */}
                      {movieDetails.screenwriters && movieDetails.screenwriters.length > 0 && (
                        <div>
                          <span className='font-semibold text-gray-700 dark:text-gray-300'>编剧: </span>
                          <span className='text-gray-600 dark:text-gray-400'>
                            {movieDetails.screenwriters.join('、')}
                          </span>
                        </div>
                      )}
                      
                      {/* 主演 */}
                      {movieDetails.cast && movieDetails.cast.length > 0 && (
                        <div>
                          <span className='font-semibold text-gray-700 dark:text-gray-300'>主演: </span>
                          <span className='text-gray-600 dark:text-gray-400'>
                            {movieDetails.cast.join('、')}
                          </span>
                        </div>
                      )}
                      
                      {/* 首播日期 */}
                      {movieDetails.first_aired && (
                        <div>
                          <span className='font-semibold text-gray-700 dark:text-gray-300'>
                            {movieDetails.episodes ? '首播' : '上映'}: 
                          </span>
                          <span className='text-gray-600 dark:text-gray-400'>
                            {movieDetails.first_aired}
                          </span>
                        </div>
                      )}
                      
                      {/* 标签信息 */}
                      <div className='flex flex-wrap gap-2 mt-3'>
                        {movieDetails.countries && movieDetails.countries.slice(0, 2).map((country: string, index: number) => (
                          <span key={index} className='relative group bg-gradient-to-r from-blue-500/90 to-cyan-500/90 dark:from-blue-600/90 dark:to-cyan-600/90 text-white px-3 py-1 rounded-full text-xs font-medium shadow-md hover:shadow-lg hover:shadow-blue-500/30 transition-all duration-300 hover:scale-105'>
                            <span className='absolute inset-0 bg-gradient-to-r from-blue-400 to-cyan-400 rounded-full opacity-0 group-hover:opacity-20 blur transition-opacity duration-300'></span>
                            <span className='relative'>{country}</span>
                          </span>
                        ))}
                        {movieDetails.languages && movieDetails.languages.slice(0, 2).map((language: string, index: number) => (
                          <span key={index} className='relative group bg-gradient-to-r from-purple-500/90 to-pink-500/90 dark:from-purple-600/90 dark:to-pink-600/90 text-white px-3 py-1 rounded-full text-xs font-medium shadow-md hover:shadow-lg hover:shadow-purple-500/30 transition-all duration-300 hover:scale-105'>
                            <span className='absolute inset-0 bg-gradient-to-r from-purple-400 to-pink-400 rounded-full opacity-0 group-hover:opacity-20 blur transition-opacity duration-300'></span>
                            <span className='relative'>{language}</span>
                          </span>
                        ))}
                        {movieDetails.episodes && (
                          <span className='relative group bg-gradient-to-r from-green-500/90 to-emerald-500/90 dark:from-green-600/90 dark:to-emerald-600/90 text-white px-3 py-1 rounded-full text-xs font-medium shadow-md hover:shadow-lg hover:shadow-green-500/30 transition-all duration-300 hover:scale-105'>
                            <span className='absolute inset-0 bg-gradient-to-r from-green-400 to-emerald-400 rounded-full opacity-0 group-hover:opacity-20 blur transition-opacity duration-300'></span>
                            <span className='relative'>共{movieDetails.episodes}集</span>
                          </span>
                        )}
                        {movieDetails.episode_length && (
                          <span className='relative group bg-gradient-to-r from-orange-500/90 to-amber-500/90 dark:from-orange-600/90 dark:to-amber-600/90 text-white px-3 py-1 rounded-full text-xs font-medium shadow-md hover:shadow-lg hover:shadow-orange-500/30 transition-all duration-300 hover:scale-105'>
                            <span className='absolute inset-0 bg-gradient-to-r from-orange-400 to-amber-400 rounded-full opacity-0 group-hover:opacity-20 blur transition-opacity duration-300'></span>
                            <span className='relative'>单集{movieDetails.episode_length}分钟</span>
                          </span>
                        )}
                        {movieDetails.movie_duration && (
                          <span className='relative group bg-gradient-to-r from-red-500/90 to-rose-500/90 dark:from-red-600/90 dark:to-rose-600/90 text-white px-3 py-1 rounded-full text-xs font-medium shadow-md hover:shadow-lg hover:shadow-red-500/30 transition-all duration-300 hover:scale-105'>
                            <span className='absolute inset-0 bg-gradient-to-r from-red-400 to-rose-400 rounded-full opacity-0 group-hover:opacity-20 blur transition-opacity duration-300'></span>
                            <span className='relative'>{movieDetails.movie_duration}分钟</span>
                          </span>
                        )}
                      </div>
                    </div>
                  )}
                </div>
              )}

              {/* 短剧详细信息 */}
              {detail?.source === 'shortdrama' && (
                <div className='mb-4 flex-shrink-0'>
                  <div className='space-y-2 text-sm'>
                    {/* 集数信息 */}
                    {detail?.episodes && detail.episodes.length > 0 && (
                      <div className='flex flex-wrap gap-2'>
                        <span className='relative group bg-gradient-to-r from-blue-500/90 to-indigo-500/90 dark:from-blue-600/90 dark:to-indigo-600/90 text-white px-3 py-1 rounded-full text-xs font-medium shadow-md hover:shadow-lg hover:shadow-blue-500/30 transition-all duration-300 hover:scale-105'>
                          <span className='absolute inset-0 bg-gradient-to-r from-blue-400 to-indigo-400 rounded-full opacity-0 group-hover:opacity-20 blur transition-opacity duration-300'></span>
                          <span className='relative'>共{detail.episodes.length}集</span>
                        </span>
                        <span className='relative group bg-gradient-to-r from-green-500/90 to-emerald-500/90 dark:from-green-600/90 dark:to-emerald-600/90 text-white px-3 py-1 rounded-full text-xs font-medium shadow-md hover:shadow-lg hover:shadow-green-500/30 transition-all duration-300 hover:scale-105'>
                          <span className='absolute inset-0 bg-gradient-to-r from-green-400 to-emerald-400 rounded-full opacity-0 group-hover:opacity-20 blur transition-opacity duration-300'></span>
                          <span className='relative'>短剧</span>
                        </span>
                        <span className='relative group bg-gradient-to-r from-purple-500/90 to-pink-500/90 dark:from-purple-600/90 dark:to-pink-600/90 text-white px-3 py-1 rounded-full text-xs font-medium shadow-md hover:shadow-lg hover:shadow-purple-500/30 transition-all duration-300 hover:scale-105'>
                          <span className='absolute inset-0 bg-gradient-to-r from-purple-400 to-pink-400 rounded-full opacity-0 group-hover:opacity-20 blur transition-opacity duration-300'></span>
                          <span className='relative'>{detail.year}年</span>
                        </span>
                      </div>
                    )}
                  </div>
                </div>
              )}

              {/* 剧情简介 */}
              {(detail?.desc || bangumiDetails?.summary) && (
                <div
                  className='mt-0 text-base leading-relaxed opacity-90 overflow-y-auto pr-2 flex-1 min-h-0 scrollbar-hide'
                  style={{ whiteSpace: 'pre-line' }}
                >
                  {bangumiDetails?.summary || detail?.desc}
                </div>
              )}
              
              {/* 网盘资源区域 */}
              <div id="netdisk-section" className='mt-6'>
                <div className='border-t border-gray-200 dark:border-gray-700 pt-6'>
                  <div className='mb-4'>
                    <h3 className='text-xl font-semibold text-gray-800 dark:text-gray-200 flex items-center gap-2'>
                      📁 网盘资源
                      {netdiskLoading && (
                        <span className='inline-block align-middle'>
                          <span className='inline-block h-4 w-4 border-2 border-gray-300 border-t-blue-500 rounded-full animate-spin'></span>
                        </span>
                      )}
                      {netdiskTotal > 0 && (
                        <span className='inline-flex items-center px-2.5 py-1 rounded-full text-xs font-medium bg-blue-100 text-blue-800 dark:bg-blue-900 dark:text-blue-300'>
                          {netdiskTotal} 个资源
                        </span>
                      )}
                    </h3>
                    {videoTitle && !netdiskLoading && !netdiskResults && (
                      <p className='text-sm text-gray-500 dark:text-gray-400 mt-2'>
                        点击上方"📁 网盘资源"按钮开始搜索
                      </p>
                    )}
                    {videoTitle && !netdiskLoading && (netdiskResults || netdiskError) && (
                      <p className='text-sm text-gray-500 dark:text-gray-400 mt-2'>
                        搜索关键词：{videoTitle}
                      </p>
                    )}
                  </div>
                  
                  <NetDiskSearchResults
                    results={netdiskResults}
                    loading={netdiskLoading}
                    error={netdiskError}
                    total={netdiskTotal}
                  />
                </div>
              </div>
            </div>
          </div>

          {/* 封面展示 */}
          <div className='hidden md:block md:col-span-1 md:order-first'>
            <div className='pl-0 py-4 pr-6'>
              <div className='group relative bg-gray-300 dark:bg-gray-700 aspect-[2/3] flex items-center justify-center rounded-xl overflow-hidden shadow-lg hover:shadow-2xl transition-all duration-500 hover:scale-[1.02]'>
                {(videoCover || bangumiDetails?.images?.large) ? (
                  <>
                    {/* 渐变光泽动画层 */}
                    <div
                      className='absolute inset-0 opacity-0 group-hover:opacity-100 transition-opacity duration-500 pointer-events-none z-10'
                      style={{
                        background: 'linear-gradient(110deg, transparent 30%, rgba(255,255,255,0.15) 45%, rgba(255,255,255,0.4) 50%, rgba(255,255,255,0.15) 55%, transparent 70%)',
                        backgroundSize: '200% 100%',
                        animation: 'shimmer 2.5s ease-in-out infinite',
                      }}
                    />

                    <img
                      src={processImageUrl(bangumiDetails?.images?.large || videoCover)}
                      alt={videoTitle}
                      className='w-full h-full object-cover transition-transform duration-500 group-hover:scale-105'
                    />

                    {/* 悬浮遮罩 */}
                    <div className='absolute inset-0 bg-gradient-to-t from-black/60 via-black/0 to-black/0 opacity-0 group-hover:opacity-100 transition-opacity duration-500'></div>

                    {/* 链接按钮（bangumi或豆瓣） */}
                    {videoDoubanId !== 0 && (
                      <a
                        href={
                          bangumiDetails
                            ? `https://bgm.tv/subject/${videoDoubanId.toString()}`
                            : `https://movie.douban.com/subject/${videoDoubanId.toString()}`
                        }
                        target='_blank'
                        rel='noopener noreferrer'
                        className='absolute top-3 left-3 z-20'
                      >
                        <div className={`relative ${bangumiDetails ? 'bg-gradient-to-r from-pink-500 to-rose-500 hover:from-pink-600 hover:to-rose-600' : 'bg-gradient-to-r from-green-500 to-emerald-500 hover:from-green-600 hover:to-emerald-600'} text-white text-xs font-bold w-10 h-10 rounded-full flex items-center justify-center shadow-lg hover:shadow-xl transition-all duration-300 ease-out hover:scale-110 group/link`}>
                          <div className={`absolute inset-0 ${bangumiDetails ? 'bg-pink-400' : 'bg-green-400'} rounded-full opacity-0 group-hover/link:opacity-30 blur transition-opacity duration-300`}></div>
                          <svg
                            width='18'
                            height='18'
                            viewBox='0 0 24 24'
                            fill='none'
                            stroke='currentColor'
                            strokeWidth='2'
                            strokeLinecap='round'
                            strokeLinejoin='round'
                            className='relative z-10'
                          >
                            <path d='M10 13a5 5 0 0 0 7.54.54l3-3a5 5 0 0 0-7.07-7.07l-1.72 1.71'></path>
                            <path d='M14 11a5 5 0 0 0-7.54-.54l-3 3a5 5 0 0 0 7.07 7.07l1.71-1.71'></path>
                          </svg>
                        </div>
                      </a>
                    )}
                  </>
                ) : (
                  <span className='text-gray-600 dark:text-gray-400'>
                    封面图片
                  </span>
                )}
              </div>
            </div>
          </div>
        </div>
      </div>

      {/* 返回顶部悬浮按钮 */}
      <button
        onClick={scrollToTop}
        className={`fixed z-[500] w-12 h-12 rounded-full shadow-lg backdrop-blur-sm transition-all duration-300 ease-in-out flex items-center justify-center group relative overflow-hidden ${
          showBackToTop
            ? 'opacity-100 translate-y-0 pointer-events-auto'
            : 'opacity-0 translate-y-4 pointer-events-none'
        }`}
        style={{
          position: 'fixed',
          right: '1.5rem',
          bottom: typeof window !== 'undefined' && window.innerWidth < 768 ? '5rem' : '1.5rem',
          left: 'auto'
        }}
        aria-label='返回顶部'
      >
        {/* 渐变背景 */}
        <div className='absolute inset-0 bg-gradient-to-r from-green-500 via-emerald-500 to-teal-500 group-hover:from-green-600 group-hover:via-emerald-600 group-hover:to-teal-600 transition-all duration-300'></div>

        {/* 发光效果 */}
        <div className='absolute inset-0 bg-gradient-to-r from-green-400 to-emerald-400 opacity-0 group-hover:opacity-50 blur-md transition-all duration-300'></div>

        {/* 脉冲光环 */}
        <div className='absolute inset-0 rounded-full border-2 border-white/30 animate-ping group-hover:opacity-0 transition-opacity duration-300'></div>

        <ChevronUp className='w-6 h-6 text-white relative z-10 transition-all duration-300 group-hover:scale-110 group-hover:-translate-y-1' />
      </button>
    </PageLayout>
  );
}

// FavoriteIcon 组件
const FavoriteIcon = ({ filled }: { filled: boolean }) => {
  if (filled) {
    return (
      <svg
        className='h-7 w-7'
        viewBox='0 0 24 24'
        xmlns='http://www.w3.org/2000/svg'
      >
        <path
          d='M12 21.35l-1.45-1.32C5.4 15.36 2 12.28 2 8.5 2 5.42 4.42 3 7.5 3c1.74 0 3.41.81 4.5 2.09C13.09 3.81 14.76 3 16.5 3 19.58 3 22 5.42 22 8.5c0 3.78-3.4 6.86-8.55 11.54L12 21.35z'
          fill='#ef4444' /* Tailwind red-500 */
          stroke='#ef4444'
          strokeWidth='2'
          strokeLinecap='round'
          strokeLinejoin='round'
        />
      </svg>
    );
  }
  return (
    <Heart className='h-7 w-7 stroke-[1] text-gray-600 dark:text-gray-300' />
  );
};

export default function PlayPage() {
  return (
    <Suspense fallback={<div>Loading...</div>}>
      <PlayPageClient />
    </Suspense>
  );
}<|MERGE_RESOLUTION|>--- conflicted
+++ resolved
@@ -3778,17 +3778,12 @@
 
         // 保存播放进度逻辑 - 优化保存间隔以减少网络开销
         const saveNow = Date.now();
-<<<<<<< HEAD
-        // upstash需要更长间隔避免频率限制，其他存储类型也适当降低频率减少性能开销
-        const interval = process.env.NEXT_PUBLIC_STORAGE_TYPE === 'upstash' ? 20000 : 10000; // 统一提高到10秒
-        
-        if (saveNow - lastSaveTimeRef.current > interval) {
-=======
         // 🔧 优化：增加播放中的保存间隔，依赖暂停时保存作为主要保存时机
         // upstash: 60秒兜底保存，其他存储: 30秒兜底保存
         // 用户暂停、切换集数、页面卸载时会立即保存，因此较长间隔不影响体验
-        const interval = process.env.NEXT_PUBLIC_STORAGE_TYPE === 'upstash' ? 60000 : 30000;
->>>>>>> 7283fb4f
+        const interval = process.env.NEXT_PUBLIC_STORAGE_TYPE === 'upstash' ? 60000 : 30000; // 统一提高到10秒
+        
+        if (saveNow - lastSaveTimeRef.current > interval) {
 
         // 🔥 关键修复：如果当前播放位置接近视频结尾（最后3分钟），不保存进度
         // 这是为了避免自动跳过片尾时保存了片尾位置的进度，导致"继续观看"从错误位置开始
