/* eslint-disable no-console,@typescript-eslint/no-explicit-any */

import { NextRequest, NextResponse } from 'next/server';

import { getConfig, refineConfig } from '@/lib/config';
import { db } from '@/lib/db';
import { fetchVideoDetail } from '@/lib/fetchVideoDetail';
import { refreshLiveChannels } from '@/lib/live';
import { SearchResult } from '@/lib/types';

export const runtime = 'nodejs';

// 添加全局锁避免并发执行
let isRunning = false;

export async function GET(request: NextRequest) {
  console.log(request.url);

  if (isRunning) {
    console.log('⚠️ Cron job 已在运行中，跳过此次请求');
    return NextResponse.json({
      success: false,
      message: 'Cron job already running',
      timestamp: new Date().toISOString(),
    });
  }

  try {
    isRunning = true;
    console.log('Cron job triggered:', new Date().toISOString());

    await cronJob();

    return NextResponse.json({
      success: true,
      message: 'Cron job executed successfully',
      timestamp: new Date().toISOString(),
    });
  } catch (error) {
    console.error('Cron job failed:', error);

    return NextResponse.json(
      {
        success: false,
        message: 'Cron job failed',
        error: error instanceof Error ? error.message : 'Unknown error',
        timestamp: new Date().toISOString(),
      },
      { status: 500 }
    );
  } finally {
    isRunning = false;
  }
}

async function cronJob() {
  console.log('🚀 开始执行定时任务...');

  // 优先执行用户清理任务，避免被其他任务阻塞
  try {
    console.log('🧹 执行用户清理任务...');
    await cleanupInactiveUsers();
    console.log('✅ 用户清理任务完成');
  } catch (err) {
    console.error('❌ 用户清理任务失败:', err);
  }

  try {
    console.log('📝 刷新配置...');
    await refreshConfig();
    console.log('✅ 配置刷新完成');
  } catch (err) {
    console.error('❌ 配置刷新失败:', err);
  }

  try {
    console.log('📺 刷新直播频道...');
    await refreshAllLiveChannels();
    console.log('✅ 直播频道刷新完成');
  } catch (err) {
    console.error('❌ 直播频道刷新失败:', err);
  }

  try {
    console.log('📊 刷新播放记录和收藏...');
    await refreshRecordAndFavorites();
    console.log('✅ 播放记录和收藏刷新完成');
  } catch (err) {
    console.error('❌ 播放记录和收藏刷新失败:', err);
  }

  console.log('🎉 定时任务执行完成');
}

async function refreshAllLiveChannels() {
  const config = await getConfig();

  // 并发刷新所有启用的直播源
  const refreshPromises = (config.LiveConfig || [])
    .filter(liveInfo => !liveInfo.disabled)
    .map(async (liveInfo) => {
      try {
        const nums = await refreshLiveChannels(liveInfo);
        liveInfo.channelNumber = nums;
      } catch (error) {
        console.error(`刷新直播源失败 [${liveInfo.name || liveInfo.key}]:`, error);
        liveInfo.channelNumber = 0;
      }
    });

  // 等待所有刷新任务完成
  await Promise.all(refreshPromises);

  // 保存配置
  await db.saveAdminConfig(config);
}

async function refreshConfig() {
  let config = await getConfig();
  if (config && config.ConfigSubscribtion && config.ConfigSubscribtion.URL && config.ConfigSubscribtion.AutoUpdate) {
    try {
      console.log('🌐 开始获取配置订阅:', config.ConfigSubscribtion.URL);

      // 设置30秒超时
      const controller = new AbortController();
      const timeoutId = setTimeout(() => controller.abort(), 30000);

      const response = await fetch(config.ConfigSubscribtion.URL, {
        signal: controller.signal,
        headers: {
          'User-Agent': 'LunaTV-ConfigFetcher/1.0'
        }
      });

      clearTimeout(timeoutId);

      if (!response.ok) {
        throw new Error(`请求失败: ${response.status} ${response.statusText}`);
      }

      const configContent = await response.text();

      // 对 configContent 进行 base58 解码
      let decodedContent;
      try {
        const bs58 = (await import('bs58')).default;
        const decodedBytes = bs58.decode(configContent);
        decodedContent = new TextDecoder().decode(decodedBytes);
      } catch (decodeError) {
        console.warn('Base58 解码失败:', decodeError);
        throw decodeError;
      }

      try {
        JSON.parse(decodedContent);
      } catch (e) {
        throw new Error('配置文件格式错误，请检查 JSON 语法');
      }
      config.ConfigFile = decodedContent;
      config.ConfigSubscribtion.LastCheck = new Date().toISOString();
      config = refineConfig(config);
      await db.saveAdminConfig(config);
    } catch (e) {
      console.error('刷新配置失败:', e);
    }
  } else {
    console.log('跳过刷新：未配置订阅地址或自动更新');
  }
}

async function refreshRecordAndFavorites() {
  try {
    const users = await db.getAllUsers();
    console.log('📋 数据库中的用户列表:', users);
    
    if (process.env.USERNAME && !users.includes(process.env.USERNAME)) {
      users.push(process.env.USERNAME);
      console.log(`➕ 添加环境变量用户: ${process.env.USERNAME}`);
    }
    
    console.log('📋 最终处理用户列表:', users);
    // 函数级缓存：key 为 `${source}+${id}`，值为 Promise<VideoDetail | null>
    const detailCache = new Map<string, Promise<SearchResult | null>>();

    // 获取详情 Promise（带缓存和错误处理）
    const getDetail = async (
      source: string,
      id: string,
      fallbackTitle: string
    ): Promise<SearchResult | null> => {
      const key = `${source}+${id}`;
      let promise = detailCache.get(key);
      if (!promise) {
        promise = fetchVideoDetail({
          source,
          id,
          fallbackTitle: fallbackTitle.trim(),
        })
          .then((detail) => {
            // 成功时才缓存结果
            const successPromise = Promise.resolve(detail);
            detailCache.set(key, successPromise);
            return detail;
          })
          .catch((err) => {
            console.error(`获取视频详情失败 (${source}+${id}):`, err);
            return null;
          });
      }
      return promise;
    };

    for (const user of users) {
      console.log(`开始处理用户: ${user}`);
      
      // 检查用户是否真的存在
      const userExists = await db.checkUserExist(user);
      console.log(`用户 ${user} 是否存在: ${userExists}`);

      // 播放记录
      try {
        const playRecords = await db.getAllPlayRecords(user);
        const totalRecords = Object.keys(playRecords).length;
        let processedRecords = 0;

        for (const [key, record] of Object.entries(playRecords)) {
          try {
            const [source, id] = key.split('+');
            if (!source || !id) {
              console.warn(`跳过无效的播放记录键: ${key}`);
              continue;
            }

            const detail = await getDetail(source, id, record.title);
            if (!detail) {
              console.warn(`跳过无法获取详情的播放记录: ${key}`);
              continue;
            }

            const episodeCount = detail.episodes?.length || 0;
            if (episodeCount > 0 && episodeCount !== record.total_episodes) {
              await db.savePlayRecord(user, source, id, {
                title: detail.title || record.title,
                source_name: record.source_name,
                cover: detail.poster || record.cover,
                index: record.index,
                total_episodes: episodeCount,
                play_time: record.play_time,
                year: detail.year || record.year,
                total_time: record.total_time,
                save_time: record.save_time,
                search_title: record.search_title,
<<<<<<< HEAD
                strtype: '',
=======
                // 🔑 关键修复：保留原始集数，避免被Cron任务覆盖
                original_episodes: record.original_episodes,
>>>>>>> df364e04
              });
              console.log(
                `更新播放记录: ${record.title} (${record.total_episodes} -> ${episodeCount})`
              );
            }

            processedRecords++;
          } catch (err) {
            console.error(`处理播放记录失败 (${key}):`, err);
            // 继续处理下一个记录
          }
        }

        console.log(`播放记录处理完成: ${processedRecords}/${totalRecords}`);
      } catch (err) {
        console.error(`获取用户播放记录失败 (${user}):`, err);
      }

      // 收藏
      try {
        let favorites = await db.getAllFavorites(user);
        favorites = Object.fromEntries(
          Object.entries(favorites).filter(([_, fav]) => fav.origin !== 'live')
        );
        const totalFavorites = Object.keys(favorites).length;
        let processedFavorites = 0;

        for (const [key, fav] of Object.entries(favorites)) {
          try {
            const [source, id] = key.split('+');
            if (!source || !id) {
              console.warn(`跳过无效的收藏键: ${key}`);
              continue;
            }

            const favDetail = await getDetail(source, id, fav.title);
            if (!favDetail) {
              console.warn(`跳过无法获取详情的收藏: ${key}`);
              continue;
            }

            const favEpisodeCount = favDetail.episodes?.length || 0;
            if (favEpisodeCount > 0 && favEpisodeCount !== fav.total_episodes) {
              await db.saveFavorite(user, source, id, {
                title: favDetail.title || fav.title,
                source_name: fav.source_name,
                cover: favDetail.poster || fav.cover,
                year: favDetail.year || fav.year,
                total_episodes: favEpisodeCount,
                save_time: fav.save_time,
                search_title: fav.search_title,
              });
              console.log(
                `更新收藏: ${fav.title} (${fav.total_episodes} -> ${favEpisodeCount})`
              );
            }

            processedFavorites++;
          } catch (err) {
            console.error(`处理收藏失败 (${key}):`, err);
            // 继续处理下一个收藏
          }
        }

        console.log(`收藏处理完成: ${processedFavorites}/${totalFavorites}`);
      } catch (err) {
        console.error(`获取用户收藏失败 (${user}):`, err);
      }
    }

    console.log('刷新播放记录/收藏任务完成');
  } catch (err) {
    console.error('刷新播放记录/收藏任务启动失败', err);
  }
}

async function cleanupInactiveUsers() {
  try {
    console.log('🔧 正在获取配置...');
    const config = await getConfig();
    console.log('✅ 配置获取成功');

    // 清理策略：基于登入时间而不是播放记录
    // 删除条件：注册时间 >= X天 且 (从未登入 或 最后登入时间 >= X天)

    // 预热 Redis 连接，避免冷启动
    console.log('🔥 预热数据库连接...');
    try {
      await db.getAllUsers();
      console.log('✅ 数据库连接预热成功');
    } catch (warmupErr) {
      console.warn('⚠️ 数据库连接预热失败:', warmupErr);
    }

    // 检查是否启用自动清理功能
    const autoCleanupEnabled = config.UserConfig?.AutoCleanupInactiveUsers ?? false;
    const inactiveUserDays = config.UserConfig?.InactiveUserDays ?? 7;

    console.log(`📋 清理配置: 启用=${autoCleanupEnabled}, 保留天数=${inactiveUserDays}`);

    if (!autoCleanupEnabled) {
      console.log('⏭️ 自动清理非活跃用户功能已禁用，跳过清理任务');
      return;
    }

    console.log('🧹 开始清理非活跃用户...');

    const allUsers = config.UserConfig.Users;
    console.log('✅ 获取用户列表成功，共', allUsers.length, '个用户');

    const envUsername = process.env.USERNAME;
    console.log('✅ 环境变量用户名:', envUsername);

    const cutoffTime = Date.now() - (inactiveUserDays * 24 * 60 * 60 * 1000);
    console.log('✅ 计算截止时间成功:', new Date(cutoffTime).toISOString());

    let deletedCount = 0;

    console.log('📊 即将开始用户循环...');

    for (const user of allUsers) {
      try {
        console.log(`👤 正在检查用户: ${user.username} (角色: ${user.role})`);

        // 跳过管理员和owner用户
        if (user.role === 'admin' || user.role === 'owner') {
          console.log(`  ⏭️ 跳过管理员用户: ${user.username}`);
          continue;
        }

        // 跳过环境变量中的用户
        if (user.username === envUsername) {
          console.log(`  ⏭️ 跳过环境变量用户: ${user.username}`);
          continue;
        }

        const userCreatedAt = user.createdAt || Date.now(); // 如果没有创建时间，使用当前时间（不会被删除）

        // 先基于时间进行预筛选，避免不必要的数据库调用
        const isOldEnough = userCreatedAt < cutoffTime;
        console.log(`  ⏰ 时间检查: 注册于 ${new Date(userCreatedAt).toISOString()}, 是否超过${inactiveUserDays}天: ${isOldEnough}`);

        if (!isOldEnough) {
          console.log(`  ✅ 保留用户 ${user.username}: 注册时间不足${inactiveUserDays}天`);
          continue;
        }

        // 只对时间符合的用户进行数据库检查
        console.log(`  🔍 检查用户是否存在于数据库: ${user.username}`);
        let userExists = true;
        try {
          userExists = await Promise.race([
            db.checkUserExist(user.username),
            new Promise((_, reject) =>
              setTimeout(() => reject(new Error('checkUserExist超时')), 5000)
            )
          ]) as boolean;
          console.log(`  📝 用户存在状态: ${userExists}`);
        } catch (err) {
          console.error(`  ❌ 检查用户存在状态失败: ${err}, 跳过该用户`);
          continue;
        }

        if (!userExists) {
          console.log(`  ⚠️ 用户 ${user.username} 在配置中存在但数据库中不存在，跳过处理`);
          continue;
        }

        // 获取用户统计信息（5秒超时）
        console.log(`  📊 获取用户统计信息: ${user.username}`);
        let userStats;
        try {
          userStats = await Promise.race([
            db.getUserPlayStat(user.username),
            new Promise((_, reject) =>
              setTimeout(() => reject(new Error('getUserPlayStat超时')), 5000)
            )
          ]) as { lastLoginTime?: number; firstLoginTime?: number; loginCount?: number; [key: string]: any };
          console.log(`  📈 用户统计结果:`, userStats);
        } catch (err) {
          console.error(`  ❌ 获取用户统计失败: ${err}, 跳过该用户`);
          continue;
        }

        // 检查是否满足删除条件：基于登入时间而不是播放记录
        const lastLoginTime = userStats.lastLoginTime || userStats.lastLoginDate || userStats.firstLoginTime || 0;
        const hasNeverLoggedIn = lastLoginTime === 0 || (userStats.loginCount || 0) === 0;
        const loginTooOld = lastLoginTime > 0 && lastLoginTime < cutoffTime;

        // 删除条件：注册时间够久 且 (从未登入 或 最后登入时间超过阈值)
        const shouldDelete = isOldEnough && (hasNeverLoggedIn || loginTooOld);

        if (shouldDelete) {
          const deleteReason = hasNeverLoggedIn ? '从未登入' : `最后登入时间过久: ${new Date(lastLoginTime).toISOString()}`;
          console.log(`🗑️ 删除非活跃用户: ${user.username} (注册于: ${new Date(userCreatedAt).toISOString()}, 登入次数: ${userStats.loginCount || 0}, 原因: ${deleteReason}, 阈值: ${inactiveUserDays}天)`);

          // 从数据库删除用户数据
          await db.deleteUser(user.username);

          // 从配置中移除用户
          const userIndex = config.UserConfig.Users.findIndex(u => u.username === user.username);
          if (userIndex !== -1) {
            config.UserConfig.Users.splice(userIndex, 1);
          }

          deletedCount++;
        } else {
          let reason;
          if (!isOldEnough) {
            reason = `注册时间不足${inactiveUserDays}天`;
          } else if (!hasNeverLoggedIn && !loginTooOld) {
            reason = `最近有登入活动 (最后登入: ${lastLoginTime > 0 ? new Date(lastLoginTime).toISOString() : '未知'})`;
          } else {
            reason = '其他原因';
          }
          console.log(`✅ 保留用户 ${user.username}: ${reason}`);
        }

      } catch (err) {
        console.error(`❌ 处理用户 ${user.username} 时出错:`, err);
      }
    }

    // 如果有删除操作，保存更新后的配置
    if (deletedCount > 0) {
      await db.saveAdminConfig(config);
      console.log(`✨ 清理完成，共删除 ${deletedCount} 个非活跃用户`);
    } else {
      console.log('✨ 清理完成，无需删除任何用户');
    }

    // 优化活跃用户的统计显示（等级系统）
    console.log('🎯 开始优化活跃用户等级显示...');
    await optimizeActiveUserLevels();

  } catch (err) {
    console.error('🚫 清理非活跃用户任务失败:', err);
  }
}

// 用户等级定义
const USER_LEVELS = [
  { level: 1, name: "新星观众", icon: "🌟", minLogins: 1, maxLogins: 9, description: "刚刚开启观影之旅" },
  { level: 2, name: "常客影迷", icon: "🎬", minLogins: 10, maxLogins: 49, description: "热爱电影的观众" },
  { level: 3, name: "资深观众", icon: "📺", minLogins: 50, maxLogins: 199, description: "对剧集有独特品味" },
  { level: 4, name: "影院达人", icon: "🎭", minLogins: 200, maxLogins: 499, description: "深度电影爱好者" },
  { level: 5, name: "观影专家", icon: "🏆", minLogins: 500, maxLogins: 999, description: "拥有丰富观影经验" },
  { level: 6, name: "传奇影神", icon: "👑", minLogins: 1000, maxLogins: 2999, description: "影视界的传奇人物" },
  { level: 7, name: "殿堂影帝", icon: "💎", minLogins: 3000, maxLogins: 9999, description: "影视殿堂的至尊" },
  { level: 8, name: "永恒之光", icon: "✨", minLogins: 10000, maxLogins: Infinity, description: "永恒闪耀的观影之光" }
];

function calculateUserLevel(loginCount: number) {
  for (const level of USER_LEVELS) {
    if (loginCount >= level.minLogins && loginCount <= level.maxLogins) {
      return level;
    }
  }
  return USER_LEVELS[USER_LEVELS.length - 1];
}

async function optimizeActiveUserLevels() {
  try {
    const allUsers = await db.getAllUsers();
    let optimizedCount = 0;

    for (const user of allUsers) {
      try {
        // 检查用户是否存在
        const userExists = await db.checkUserExist(user);
        if (!userExists) continue;

        const userStats = await db.getUserPlayStat(user);
        if (!userStats || !userStats.loginCount) continue;

        // 计算用户等级（所有用户都有等级）
        const userLevel = calculateUserLevel(userStats.loginCount);

        // 为所有用户记录等级信息
        if (userStats.loginCount > 0) {
          const optimizedStats = {
            ...userStats,
            userLevel: {
              level: userLevel.level,
              name: userLevel.name,
              icon: userLevel.icon,
              description: userLevel.description,
              displayTitle: `${userLevel.icon} ${userLevel.name}`
            },
            displayLoginCount: userStats.loginCount > 10000 ? '10000+' :
                              userStats.loginCount > 1000 ? `${Math.floor(userStats.loginCount / 1000)}k+` :
                              userStats.loginCount.toString(),
            lastLevelUpdate: new Date().toISOString()
          };

          // 注意：这里我们只计算等级信息用于日志显示，不保存到数据库
          // 等级信息会在前端动态计算，确保数据一致性
          optimizedCount++;

          console.log(`🎯 用户等级: ${user} -> ${userLevel.icon} ${userLevel.name} (登录${userStats.loginCount}次)`);
        }
      } catch (err) {
        console.error(`❌ 优化用户等级失败 (${user}):`, err);
      }
    }

    console.log(`✅ 等级优化完成，共优化 ${optimizedCount} 个用户`);
  } catch (err) {
    console.error('🚫 等级优化任务失败:', err);
  }
}<|MERGE_RESOLUTION|>--- conflicted
+++ resolved
@@ -1,3 +1,4 @@
+/* eslint-disable unused-imports/no-unused-vars */
 /* eslint-disable no-console,@typescript-eslint/no-explicit-any */
 
 import { NextRequest, NextResponse } from 'next/server';
@@ -250,12 +251,9 @@
                 total_time: record.total_time,
                 save_time: record.save_time,
                 search_title: record.search_title,
-<<<<<<< HEAD
                 strtype: '',
-=======
                 // 🔑 关键修复：保留原始集数，避免被Cron任务覆盖
                 original_episodes: record.original_episodes,
->>>>>>> df364e04
               });
               console.log(
                 `更新播放记录: ${record.title} (${record.total_episodes} -> ${episodeCount})`
