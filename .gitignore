# See https://help.github.com/articles/ignoring-files/ for more about ignoring files.

# dependencies
/node_modules
/.pnp
.pnp.js

# testing
/coverage

# next.js
/.next/
/out/

# production
/build

# misc
.DS_Store
*.pem

# debug
npm-debug.log*
yarn-debug.log*
yarn-error.log*
.pnpm-debug.log*

# local env files
.env
.env*.local

# vercel
.vercel

# typescript
*.tsbuildinfo
next-env.d.ts

# next-sitemap
sitemap.xml
sitemap-*.xml

# generated files
src/lib/runtime.ts
public/manifest.json
config.json
cube
xy
.idx/dev.nix
public/workbox-*.js
.gitignore
public/sw.js
project.zip
project.z*
pnpm-lock.yaml
.gitignore
*.zip
package-lock.json
<<<<<<< HEAD
f.js
=======
docker
>>>>>>> 45f4429c
<|MERGE_RESOLUTION|>--- conflicted
+++ resolved
@@ -56,8 +56,5 @@
 .gitignore
 *.zip
 package-lock.json
-<<<<<<< HEAD
 f.js
-=======
-docker
->>>>>>> 45f4429c
+docker